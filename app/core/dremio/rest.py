# ruff: noqa: S608, S113

import shutil
import time
import uuid
from concurrent.futures import ThreadPoolExecutor
from pathlib import Path
<<<<<<< HEAD
from typing import Any, override
=======
from typing import Any, Literal, override
>>>>>>> 56e76104

import pandas as pd
import requests
from dremio import path_to_dotted

from app.core.config import settings
from app.core.dremio.abstract import AbstractDremioClient
from app.log import logger
from app.schemas.dremio import BaseDatabaseConnection, DremioContainer, DremioDatabaseType, DremioSource
from app.utils import escape_tag


class DremioRestClient(AbstractDremioClient):
    """Dremio REST API 客户端"""

    def __init__(self) -> None:
<<<<<<< HEAD
        self.base_url: str = settings.DREMIO_REST_URL.rstrip("/")
        self.username: str = settings.DREMIO_USERNAME
        self.password: str = settings.DREMIO_PASSWORD.get_secret_value()
=======
        self.base_url = settings.DREMIO_REST_URL
        self.username = settings.DREMIO_USERNAME
        self.password = settings.DREMIO_PASSWORD.get_secret_value()
>>>>>>> 56e76104
        self.external_dir = settings.DREMIO_EXTERNAL_DIR
        self.external_name = settings.DREMIO_EXTERNAL_NAME

        self.external_dir.mkdir(parents=True, exist_ok=True)
        self._token = None
        self._expire_source_cache()

    def _expire_source_cache(self) -> None:
        self._container_cache = None
        self._source_cache = None

    def _get_token(self) -> str:
        """
        获取临时 Token，如果已存在则直接返回

        Returns:
            str: 认证 token
        """
        if self._token is None:
            self._token = self._get_temp_token()
        return self._token

    def _get_temp_token(self) -> str:
        """
        获取临时 Token

        Returns:
            str: 认证 token
        """
        response = self._request(
            "POST",
            "/apiv2/login",
            json={"userName": self.username, "password": self.password},
            with_auth=False,
        )
        return response.json()["token"]

    def get_auth_header(self) -> dict[str, str]:
        """
        获取认证头部

        Returns:
            dict[str, str]: 包含认证信息的请求头
        """

        return {
            "Authorization": f"_dremio{self._get_token()}",
            "Content-Type": "application/json",
        }

    def _request(
        self,
        method: Literal["GET", "POST", "PUT", "DELETE"],
        path: str,
        *,
        with_auth: bool = True,
        **kwargs: Any,
    ) -> requests.Response:
        headers = self.get_auth_header() if with_auth else kwargs.pop("headers", {})
        url = str(self.base_url.with_path(path))
        response = requests.request(method, url, headers=headers, **kwargs)
        response.raise_for_status()
        return response

    def create_query_job(self, sql_query: str) -> str:
        """
        创建查询任务

        Args:
            sql_query: SQL 查询语句

        Returns:
            str: 查询任务 ID
        """
        response = self._request(
            "POST",
            "/api/v3/sql",
            json={"sql": sql_query},
        )
        return response.json()["id"]

    def wait_for_job_completion(self, job_id: str) -> dict[str, Any]:
        """
        等待查询任务完成

        Args:
            job_id: 查询任务 ID

        Returns:
            dict[str, Any]: 任务状态信息

        Raises:
            Exception: 任务失败时抛出异常
        """
        while True:
            response = self._request("GET", f"/api/v3/job/{job_id}", with_auth=False)
            response.raise_for_status()
            job_status = response.json()
            if job_status["jobState"] == "COMPLETED":
                return job_status
            if job_status["jobState"] in ["FAILED", "CANCELED", "INVALID"]:
                logger.warning(f"查询任务失败\n{job_status}")
                raise Exception(f"Query failed with state: {job_status['jobState']}")  # noqa: TRY002
            time.sleep(1)

    def get_job_result(self, job_id: str) -> dict[str, Any]:
        """
        获取查询结果

        Args:
            job_id: 查询任务 ID

        Returns:
            dict[str, Any]: 查询结果
        """
        return self._request("GET", f"/api/v3/job/{job_id}/results").json()

    def execute_sql_query(self, sql_query: str) -> dict[str, Any]:
        """
        执行 SQL 查询

        Args:
            sql_query: SQL 查询语句

        Returns:
            dict[str, Any]: 查询结果
        """
        job_id = self.create_query_job(sql_query)
        logger.opt(colors=True).info(f"查询提交成功: <c>{job_id}</>\n{escape_tag(sql_query)}")

        self.wait_for_job_completion(job_id)
        logger.opt(colors=True).success(f"查询完成: <c>{job_id}</>")

        return self.get_job_result(job_id)

    def execute_sql_to_dataframe(self, sql_query: str) -> pd.DataFrame:
        """
        执行 SQL 查询并返回 DataFrame

        Args:
            sql_query: SQL 查询语句

        Returns:
            pandas.DataFrame: 查询结果的 DataFrame
        """
        results = self.execute_sql_query(sql_query)
        return pd.DataFrame(results["rows"])

    @override
    def _add_data_source_csv(self, file: Path) -> DremioSource:
        """
        添加 CSV 数据源到 Dremio 外部目录

        Args:
            file: CSV 文件路径

        Returns:
            str: 生成的源文件名

        Raises:
            ValueError: 如果未设置 external_dir
        """
        if self.external_dir is None:
            raise ValueError("外部数据源目录未设置")

        source_name = f"{uuid.uuid4()}.csv"
        shutil.copyfile(file, self.external_dir / source_name)

        # 设置 "external"."{source_name}" 的属性: 自动读取文件首行作为列名
        payload = {
            "fieldDelimiter": ",",
            "quote": '"',
            "comment": "#",
            "lineDelimiter": "\r\n",
            "escape": '"',
            "extractHeader": True,
            "trimHeader": True,
            "skipFirstLine": False,
            "type": "Text",
        }

        self._request(
            "PUT",
            f"/apiv2/source/{self.external_name}/file_format/{source_name}",
            json=payload,
        )

        self._expire_source_cache()
        return DremioSource(
            id=f"{self.external_name}.{source_name}",
            path=[self.external_name, source_name],
            type="FILE",
        )

    @override
    def _add_data_source_excel(self, file: Path) -> DremioSource:
        if self.external_dir is None:
            raise ValueError("外部数据源目录未设置")

        suffix = file.suffix.lower()
        if suffix not in {".xlsx", ".xls"}:
            suffix = ".xlsx"

        source_name = f"{uuid.uuid4()}{suffix}"
        shutil.copyfile(file, self.external_dir / source_name)

        self._expire_source_cache()
        return DremioSource(
            id=f"{self.external_name}.{source_name}",
            path=[self.external_name, source_name],
            type="FILE",
        )

    @override
    def add_data_source_database(
        self,
        database_type: DremioDatabaseType,
        connection: BaseDatabaseConnection,
    ) -> DremioSource:
<<<<<<< HEAD
        source_name = str(uuid.uuid4())
        url = f"{self.base_url}/api/v3/catalog"
        config = connection.model_dump()
        config["port"] = str(config["port"])
        payload = {
            "entityType": "source",
            "name": source_name,
            "type": database_type,
            "config": config,
=======
        payload = {
            "entityType": "source",
            "name": (source_name := str(uuid.uuid4())),
            "type": database_type,
            "config": {**connection.model_dump(), "port": str(connection.port)},
>>>>>>> 56e76104
            "metadataPolicy": {
                "authTTLMs": 86400000,
                "datasetExpireAfterMs": 10800000,
                "namesRefreshMs": 3600000,
                "datasetUpdateMode": "PREFETCH_QUERIED",
                "deleteUnavailableDatasets": True,
                "autoPromoteDatasets": True,
            },
        }

        self._request("POST", "/api/v3/catalog", json=payload)
        self._expire_source_cache()
        return DremioSource(
            id=f"{source_name}",
            path=[source_name],
            type=database_type,
        )
<<<<<<< HEAD

    def query_source_children(self, source_name: str | list[str]) -> list[DremioSource]:
        """
        查询指定数据源(数据库)的所有子项

        Args:
            source_name: 数据源名称

        Returns:
            list[DremioSource]: 数据源子项列表
        """
        logger.info(f"查询数据源 {source_name} 的子项...")
        if isinstance(source_name, list):
            source_name = "/".join(source_name)
        url = f"{self.base_url}/api/v3/catalog/by-path/{source_name}"
        response = requests.get(url, headers=self.get_auth_header())
        response.raise_for_status()

        sources: list[DremioSource] = []
        for child in response.json()["children"]:
            path: list[str] = child["path"]
            if child["type"] == "DATASET" and (ds_type := child.get("datasetType")):
                sources.append(DremioSource(id=child["id"], path=path, type=ds_type))
            elif child["type"] == "CONTAINER" and child["containerType"] == "FOLDER":
                sources.extend(self.query_source_children(path))

        return sources
=======
>>>>>>> 56e76104

    @override
    def read_source(
        self,
        source_name: str | list[str],
        limit: int | None = None,
        *,
        fetch_all: bool = False,
        max_workers: int = 10,
    ) -> pd.DataFrame:
        """
        读取数据源的数据

        Args:
            source_name: 数据源名称
            limit: 返回的行数限制
            fetch_all: 是否获取全部数据（会忽略limit参数）
            max_workers: 分批查询时的最大线程数

        Returns:
            pandas.DataFrame: 数据源数据
        """
        source_name = path_to_dotted(source_name)

        if limit is None:
            fetch_all = True

        if not fetch_all and limit is not None and limit <= 100:
            sql_query = f"SELECT * FROM {source_name} FETCH FIRST {limit} ROWS ONLY"
            return self.execute_sql_to_dataframe(sql_query)

        try:
            # 首先获取计数
            count_query = f"SELECT COUNT(*) as row_count FROM {source_name}"
            count_df = self.execute_sql_to_dataframe(count_query)
            total_rows = int(count_df.iloc[0]["row_count"])
            logger.info(f"表 {source_name} 中共有 {total_rows} 条数据")

            batch_size = 100  # Dremio REST api 单次查询最大数据量
            total_rows = total_rows if fetch_all or limit is None else min(total_rows, limit)
            batch_ranges = (
                (offset, min(batch_size, total_rows - offset)) for offset in range(0, total_rows, batch_size)
            )
            all_data: dict[int, pd.DataFrame] = {}

            def fetch(idx: int, offset: int, size: int) -> None:
                logger.info(f"正在获取第 {offset + 1}-{offset + size} 条数据...")
                batch_query = f"SELECT * FROM {source_name} OFFSET {offset} ROWS FETCH NEXT {size} ROWS ONLY"
                data = self.execute_sql_to_dataframe(batch_query)
                all_data[idx] = data

            with ThreadPoolExecutor(max_workers=max_workers) as executor:
                for idx, (offset, size) in enumerate(batch_ranges):
                    executor.submit(fetch, idx, offset, size)

            if dfs := [all_data[idx] for idx in sorted(all_data.keys())]:
                result = pd.concat(dfs, ignore_index=True)
                logger.info(f"通过分批查询共获取 {len(result)} 条数据")
                return result

            return pd.DataFrame()

        except Exception:
            logger.exception("分批查询失败")

        logger.warning("警告: 无法获取全部数据，返回最多可获取的数据")
        return self.execute_sql_to_dataframe(f"SELECT * FROM {source_name} FETCH FIRST 1000 ROWS ONLY")

    @override
    def shape(self, source_name: str | list[str]) -> tuple[int, int]:
        """
        获取数据源的形状（行数和列数）

        Args:
            source_name: 数据源名称

        Returns:
            tuple[int, int]: (行数, 列数)
        """

        sql_query = f"SELECT COUNT(*) as row_count FROM {path_to_dotted(source_name)}"
        result = self.execute_sql_to_dataframe(sql_query)
        row_count = int(result.iloc[0]["row_count"])

        first_line = self.read_source(source_name, limit=1)
        col_count = len(first_line.columns) if not first_line.empty else 0

        return row_count, col_count

    def _list_containers(self) -> list[DremioContainer]:
        logger.info("查询 Dremio 中的所有容器...")
        if self._container_cache is not None:
            logger.info("使用缓存的容器列表")
            return self._container_cache

        response = self._request("GET", "/api/v3/catalog")
        containers = [
            DremioContainer(id=item["id"], path=item["path"])
            for item in response.json()["data"]
            if item["type"] == "CONTAINER" and item["containerType"] == "SOURCE"
        ]
        self._container_cache = containers
        logger.opt(colors=True).info(f"共找到 <y>{len(containers)}</> 个容器")
        return containers

<<<<<<< HEAD
=======
    def _query_source_children(self, *paths: list[str]) -> list[DremioSource]:
        """
        查询指定数据源(数据库)的所有子项

        Args:
            paths: 数据源路径

        Returns:
            list[DremioSource]: 数据源子项列表
        """
        sources: list[DremioSource] = []

        def query(path: str | list[str]) -> None:
            colored = f"<c>{escape_tag(repr(path))}</>"
            logger.opt(colors=True).info(f"查询数据源 {colored} 的子项...")

            try:
                response = self._request("GET", f"/api/v3/catalog/by-path/{'/'.join(path)}")
            except Exception as e:
                logger.opt(colors=True).warning(f"查询数据源 {colored} 失败: {e}")
                return

            for child in response.json()["children"]:
                if child["type"] == "DATASET" and (ds_type := child.get("datasetType")):
                    sources.append(DremioSource(id=child["id"], path=child["path"], type=ds_type))
                elif child["type"] == "CONTAINER" and child["containerType"] == "FOLDER":
                    futures.append(executor.submit(query, child["path"]))

        with ThreadPoolExecutor(max_workers=5) as executor:
            futures = [executor.submit(query, path) for path in paths]
            while futures:
                fut = futures.pop(0)
                fut.result()

        return sources

>>>>>>> 56e76104
    @override
    def list_sources(self) -> list[DremioSource]:
        logger.info("查询 Dremio 中的所有数据源...")
        if self._source_cache is not None:
            logger.info("使用缓存的数据源列表")
            return self._source_cache

<<<<<<< HEAD
        sources: list[DremioSource] = []
        for container in self._list_containers():
            sources.extend(self.query_source_children(container.path))
        self._source_cache = sources
        logger.info(f"共找到 {len(sources)} 个数据源")
=======
        containers = self._list_containers()
        self._source_cache = sources = self._query_source_children(*(c.path for c in containers))
        logger.opt(colors=True).info(f"共找到 <y>{len(sources)}</> 个数据源")
>>>>>>> 56e76104
        return sources<|MERGE_RESOLUTION|>--- conflicted
+++ resolved
@@ -5,11 +5,7 @@
 import uuid
 from concurrent.futures import ThreadPoolExecutor
 from pathlib import Path
-<<<<<<< HEAD
-from typing import Any, override
-=======
 from typing import Any, Literal, override
->>>>>>> 56e76104
 
 import pandas as pd
 import requests
@@ -26,15 +22,9 @@
     """Dremio REST API 客户端"""
 
     def __init__(self) -> None:
-<<<<<<< HEAD
-        self.base_url: str = settings.DREMIO_REST_URL.rstrip("/")
-        self.username: str = settings.DREMIO_USERNAME
-        self.password: str = settings.DREMIO_PASSWORD.get_secret_value()
-=======
         self.base_url = settings.DREMIO_REST_URL
         self.username = settings.DREMIO_USERNAME
         self.password = settings.DREMIO_PASSWORD.get_secret_value()
->>>>>>> 56e76104
         self.external_dir = settings.DREMIO_EXTERNAL_DIR
         self.external_name = settings.DREMIO_EXTERNAL_NAME
 
@@ -254,23 +244,11 @@
         database_type: DremioDatabaseType,
         connection: BaseDatabaseConnection,
     ) -> DremioSource:
-<<<<<<< HEAD
-        source_name = str(uuid.uuid4())
-        url = f"{self.base_url}/api/v3/catalog"
-        config = connection.model_dump()
-        config["port"] = str(config["port"])
-        payload = {
-            "entityType": "source",
-            "name": source_name,
-            "type": database_type,
-            "config": config,
-=======
         payload = {
             "entityType": "source",
             "name": (source_name := str(uuid.uuid4())),
             "type": database_type,
             "config": {**connection.model_dump(), "port": str(connection.port)},
->>>>>>> 56e76104
             "metadataPolicy": {
                 "authTTLMs": 86400000,
                 "datasetExpireAfterMs": 10800000,
@@ -288,36 +266,6 @@
             path=[source_name],
             type=database_type,
         )
-<<<<<<< HEAD
-
-    def query_source_children(self, source_name: str | list[str]) -> list[DremioSource]:
-        """
-        查询指定数据源(数据库)的所有子项
-
-        Args:
-            source_name: 数据源名称
-
-        Returns:
-            list[DremioSource]: 数据源子项列表
-        """
-        logger.info(f"查询数据源 {source_name} 的子项...")
-        if isinstance(source_name, list):
-            source_name = "/".join(source_name)
-        url = f"{self.base_url}/api/v3/catalog/by-path/{source_name}"
-        response = requests.get(url, headers=self.get_auth_header())
-        response.raise_for_status()
-
-        sources: list[DremioSource] = []
-        for child in response.json()["children"]:
-            path: list[str] = child["path"]
-            if child["type"] == "DATASET" and (ds_type := child.get("datasetType")):
-                sources.append(DremioSource(id=child["id"], path=path, type=ds_type))
-            elif child["type"] == "CONTAINER" and child["containerType"] == "FOLDER":
-                sources.extend(self.query_source_children(path))
-
-        return sources
-=======
->>>>>>> 56e76104
 
     @override
     def read_source(
@@ -423,8 +371,6 @@
         logger.opt(colors=True).info(f"共找到 <y>{len(containers)}</> 个容器")
         return containers
 
-<<<<<<< HEAD
-=======
     def _query_source_children(self, *paths: list[str]) -> list[DremioSource]:
         """
         查询指定数据源(数据库)的所有子项
@@ -461,7 +407,6 @@
 
         return sources
 
->>>>>>> 56e76104
     @override
     def list_sources(self) -> list[DremioSource]:
         logger.info("查询 Dremio 中的所有数据源...")
@@ -469,15 +414,7 @@
             logger.info("使用缓存的数据源列表")
             return self._source_cache
 
-<<<<<<< HEAD
-        sources: list[DremioSource] = []
-        for container in self._list_containers():
-            sources.extend(self.query_source_children(container.path))
-        self._source_cache = sources
-        logger.info(f"共找到 {len(sources)} 个数据源")
-=======
         containers = self._list_containers()
         self._source_cache = sources = self._query_source_children(*(c.path for c in containers))
         logger.opt(colors=True).info(f"共找到 <y>{len(sources)}</> 个数据源")
->>>>>>> 56e76104
         return sources