import base64
import contextlib
import json
import uuid
from collections.abc import Callable
from pathlib import Path
from typing import Any, Literal, cast

import pandas as pd
from langchain_core.tools import BaseTool, tool

from app.const import MODEL_DIR
from app.log import logger
from app.utils import escape_tag

from .feature_importance import FeatureImportanceResult, analyze_feature_importance
from .feature_select import FeatureSelectionResult, select_features
from .hyperparam import HyperparamOptResult, LearningCurveResult, optimize_hyperparameters, plot_learning_curve
from .model import (
    EvaluateModelResult,
    ModelInstanceInfo,
    ModelMetadata,
    SaveModelResult,
    TrainModelResult,
    create_model,
    evaluate_model,
    fit_model,
    load_model,
    load_model_metadata,
    save_model,
)
from .model_composite import (
    BlendingOptions,
    CompositeModelOptions,
    StackingOptions,
    VotingOptions,
    create_composite_model,
)


def _format_train_result_for_llm(model_id: str, result: TrainModelResult) -> str:
    """
    格式化训练结果以便于 LLM 理解。
    包括模型类型、特征列、目标列和模型评估指标。

    Args:
        model_id (str): 模型的唯一标识符。
        result (TrainModelResult): 训练结果。

    Returns:
        str: 格式化后的字符串。
    """
    output = (
        f"训练结果 (ID='{model_id}'):\n"
        f"模型类型: {result['model_type']}\n"
        f"特征列: {', '.join(result['feature_columns'])}\n"
        f"目标列: {result['target_column']}"
    )

    # 如果使用了自定义超参数，添加到输出中
    if hyperparams := result.get("hyperparams"):
        output += "\n超参数:"
        for param, value in hyperparams.items():
            output += f"\n  - {param}: {value}"

    return output


def _fix_hyperparams(params: dict[str, Any]) -> dict[str, Any]:
    for key, value in list(params.items()):
        if isinstance(value, float) and value.is_integer():
            # 如果是整数值的浮点数，转换为整数
            params[key] = int(value)
    return params


type ModelID = str


def scikit_tools(
    df_ref: Callable[[], pd.DataFrame],
    agent_ref: Callable[[], Any] | None = None,
) -> tuple[list[BaseTool], dict[ModelID, TrainModelResult], dict[ModelID, Path]]:
    model_instance_cache: dict[ModelID, ModelInstanceInfo] = {}
    train_model_cache: dict[ModelID, TrainModelResult] = {}
    saved_models: dict[ModelID, Path] = {}

    def _cache_model_info(model_info: ModelInstanceInfo) -> ModelID:
        """
        缓存模型信息并生成唯一ID。
        """
        model_id = str(uuid.uuid4())
        model_instance_cache[model_id] = model_info
        return model_id

    @tool
    def create_model_tool(
        model_type: str = "linear_regression",
        hyperparams: dict[str, Any] | str | None = None,
        random_state: int = 42,
    ) -> str:
        """
        创建机器学习模型实例，但不进行训练。

        支持以下回归模型:
        - 'linear_regression': 线性回归
        - 'decision_tree_regressor': 决策树回归
        - 'random_forest_regressor': 随机森林回归
        - 'gradient_boosting_regressor': 梯度提升树回归
        - 'xgboost_regressor': XGBoost回归

        支持以下分类模型:
        - 'decision_tree_classifier': 决策树分类
        - 'random_forest_classifier': 随机森林分类
        - 'gradient_boosting_classifier': 梯度提升树分类
        - 'xgboost_classifier': XGBoost分类
        - 'logistic_regression': 逻辑回归分类

        Args:
            model_type (str): 模型类型。
            hyperparams (dict|str): 模型超参数，可以是字典或JSON字符串。
            random_state (int): 随机种子。

        Returns:
            str: 模型ID，可用于fit_model_tool进行模型训练。
        """
        # 处理字符串形式的超参数
        parsed_hyperparams = None
        hyperparams_parse_error = None

        if isinstance(hyperparams, str):
            try:
                parsed_hyperparams = json.loads(hyperparams)
            except Exception as e:
                hyperparams_parse_error = f"超参数解析错误: {e}，将使用默认参数"
                logger.opt(colors=True).warning(f"<y>超参数解析错误</y>: {escape_tag(str(e))}，将使用默认参数")

        else:
            parsed_hyperparams = hyperparams

        if parsed_hyperparams:
            parsed_hyperparams = _fix_hyperparams(parsed_hyperparams)
            logger.opt(colors=True).info(f"使用超参数: <y>{escape_tag(str(parsed_hyperparams))}</>")

        try:
            logger.opt(colors=True).info(f"<g>创建模型</>: <e>{escape_tag(model_type)}</>")
            model_info = create_model(model_type, random_state, parsed_hyperparams)
            model_id = _cache_model_info(model_info)

            formatted = f"成功创建模型！\n模型ID: {model_id}\n模型类型: {model_type}"
            if parsed_hyperparams:
                formatted += f"\n应用超参数: {parsed_hyperparams}"

            if hyperparams_parse_error:
                formatted += f"\n\n{hyperparams_parse_error}"

            return formatted
        except Exception as e:
            logger.opt(colors=True).exception(f"<r>创建模型失败</>: <e>{escape_tag(model_type)}</>")
            return f"创建模型失败: {e}"

    @tool
    def fit_model_tool(
        model_id: ModelID,
        features: list[str],
        target: str,
        test_size: float = 0.2,
        random_state: int = 42,
    ) -> str:
        """
        使用指定的模型实例和数据进行训练。

        Args:
            model_id (str): 由create_model_tool或create_composite_model_tool创建的模型ID
            features (list[str]): 特征列的名称列表。
            target (str): 目标列的名称。
            test_size (float): 测试集占总数据集的比例。
            random_state (int): 随机种子，用于复现结果。

        Returns:
            str: 模型训练结果的格式化信息。模型ID保持不变，可直接用于evaluate_model_tool评估。
        """
        # 检查模型ID是否存在
        if model_id not in model_instance_cache:
            return f"未找到模型ID: {model_id}。请先使用create_model_tool创建模型。"

        model_info = model_instance_cache[model_id]
        model = model_info["model"]
        model_type = model_info["model_type"]
        hyperparams = model_info["hyperparams"]

        try:
            logger.opt(colors=True).info(
                f"<g>训练模型</>: <e>{escape_tag(model_type)}</e>，"
                f"特征: <c>{escape_tag(str(features))}</c>，"
                f"目标: <e>{escape_tag(target)}</e>"
            )
            result = fit_model(df_ref(), features, target, model, model_type, test_size, random_state, hyperparams)

            train_model_cache[model_id] = result
            return _format_train_result_for_llm(model_id, result)
        except Exception as e:
            logger.opt(colors=True).exception(f"<r>训练模型失败</>: <e>{escape_tag(model_type)}</e>")
            return f"训练模型失败: {e}"

    @tool
    def create_composite_model_tool(
        model_ids: list[ModelID],
        composite_type: str = "voting",
        use_features: list[str] | None = None,
        weights: list[float] | None = None,
        voting: Literal["hard", "soft"] | None = None,
        meta_model_type: str | None = None,
        cv_folds: int | None = None,
        validation_split: float | None = None,
        meta_model_hyperparams: dict[str, Any] | None = None,
    ) -> str:
        """
        创建集成模型，组合多个已训练模型以提高性能。

        Args:
            model_ids (list[str]): 已训练模型的ID列表，通过fit_model_tool获得
            composite_type (str): 集成模型类型:
                - "voting": 投票/平均集成(默认)
                - "stacking": 使用交叉验证的堆叠集成
                - "blending": 使用验证集的混合集成
            use_features (list[str], optional): 指定使用的特征子集
            weights (list[float], optional): 各模型的权重，仅用于voting
            voting (str, optional): 投票方式，"hard"或"soft"，仅用于分类的voting
            meta_model_type (str, optional): 元模型类型，仅用于stacking或blending
            cv_folds (int, optional): 交叉验证折数，默认5，仅用于stacking
            validation_split (float, optional): 验证集比例，默认0.2，仅用于blending
            meta_model_hyperparams (dict, optional): 元模型的超参数，仅用于stacking或blending

        Returns:
            str: 集成模型ID，可用于后续的evaluate_model_tool或save_model_tool调用
        """
        # 验证模型ID是否存在
        models = []
        for model_id in model_ids:
            if model_id not in train_model_cache:
                raise ValueError(f"未找到训练好的模型 ID '{model_id}'")
            models.append(train_model_cache[model_id])

        # 根据composite_type创建相应的选项
        options: CompositeModelOptions = {"use_features": use_features} if use_features else {}

        if composite_type == "voting":
            options = cast("VotingOptions", options)
            if weights:
                options["weights"] = weights
            if voting:
                options["voting"] = voting
        elif composite_type == "stacking":
            if not meta_model_type:
                raise ValueError("Stacking集成模型需要指定meta_model_type参数")
            options = cast("StackingOptions", options)
            options["meta_model_type"] = meta_model_type
            if cv_folds:
                options["cv_folds"] = cv_folds
            if meta_model_hyperparams:
                options["meta_model_hyperparams"] = meta_model_hyperparams
        elif composite_type == "blending":
            if not meta_model_type:
                raise ValueError("Blending集成模型需要指定meta_model_type参数")
            options = cast("BlendingOptions", options)
            options["meta_model_type"] = meta_model_type
            if validation_split:
                options["validation_split"] = validation_split
            if meta_model_hyperparams:
                options["meta_model_hyperparams"] = meta_model_hyperparams
        else:
            raise ValueError(f"不支持的复合模型类型: {composite_type}")

        # 创建复合模型
        logger.opt(colors=True).info(
            f"<g>创建复合模型</>: 类型=<e>{escape_tag(composite_type)}</e>, 基础模型数量=<c>{len(model_ids)}</c>"
        )
        model_info = create_composite_model(models, composite_type, options)

        # 生成唯一ID并缓存结果
        model_id = str(uuid.uuid4())
        model_instance_cache[model_id] = model_info

        base_models = [f"{i + 1}. {mid}" for i, mid in enumerate(model_ids)]
        return (
            f"复合模型创建成功 (ID={model_id})\n"
            f"模型类型: {model_info['model_type']}\n"
            f"基础模型: {', '.join(base_models)}\n"
            f"超参数: \n{json.dumps(model_info['hyperparams'], indent=2) if model_info['hyperparams'] else '无'}\n"
        )

    @tool
    def evaluate_model_tool(trained_model_id: ModelID) -> EvaluateModelResult:
        """
        评估训练好的机器学习模型。
        可以评估两种来源的模型：
        1. 通过 fit_model_tool 训练完成的模型
        2. 通过 load_model_tool 加载的之前保存的模型

        Args:
            trained_model_id (str): 模型ID，由 `fit_model_tool` 返回或由 `load_model_tool` 加载。

        Returns:
            dict: 包含模型评估指标、消息和预测结果摘要的字典。
        """
        if trained_model_id not in train_model_cache:
            raise ValueError(f"未找到训练结果 ID '{trained_model_id}'。请先调用 fit_model_tool 进行训练。")

        logger.opt(colors=True).info(f"<g>评估模型</>, ID = <c>{escape_tag(trained_model_id)}</>")
        return evaluate_model(train_model_cache[trained_model_id])

    @tool
    def save_model_tool(model_id: ModelID) -> SaveModelResult:
        """
        保存训练好的机器学习模型及其元数据。

        Args:
            model_id (str): 模型ID，由 `fit_model_tool` 返回。

        Returns:
            dict: 包含保存结果消息和模型元信息的字典。
        """
        if model_id not in train_model_cache:
            raise ValueError(f"未找到训练结果 ID '{model_id}'。请先调用 fit_model_tool 进行训练。")

<<<<<<< HEAD
        logger.opt(colors=True).info(f"<g>保存模型</>: 训练结果 ID = <c>{escape_tag(model_id)}</y>")
        
        # 尝试获取用户第一次提问的内容作为模型名称
        model_name = None
        if agent_ref:
            try:
                agent = agent_ref()
                first_message = agent.get_first_user_message()
                if first_message:
                    # 清理消息内容，移除特殊字符，限制长度
                    import re
                    model_name = re.sub(r'[^\w\s\u4e00-\u9fff]', '', first_message)
                    model_name = model_name.strip()[:50]  # 限制长度为50个字符
                    if not model_name:
                        model_name = None
            except Exception:
                pass
        
        # 如果没有获取到有效的模型名称，使用默认的model_id
        if not model_name:
            model_name = model_id
        
        file_path = MODEL_DIR / model_name / "model"
=======
        logger.opt(colors=True).info(f"<g>保存模型</>: 训练结果 ID = <c>{escape_tag(model_id)}</>")


        file_path = MODEL_DIR / model_id / "model"
>>>>>>> 3c8093d1
        with contextlib.suppress(Exception):
            file_path = file_path.relative_to(Path.cwd())
        file_path.parent.mkdir(parents=True, exist_ok=True)
        result = save_model(train_model_cache[model_id], file_path)
        saved_models[model_id] = file_path
        logger.opt(colors=True).info(f"<g>模型已保存到</>: <c>{escape_tag(str(file_path.with_suffix('.joblib')))}</>")
        return result

    @tool
    def load_model_tool(model_id: ModelID) -> ModelMetadata:
        """
        从文件加载训练好的机器学习模型，恢复模型的使用能力。

        该工具适用于以下场景：
        1. 会话中断后恢复：当 agent 会话中断并重新启动时，通过此工具恢复之前保存的模型状态
        2. 跨会话模型使用：在新的分析会话中使用之前训练和保存的模型

        使用此工具时，模型将被加载到内存中，可以立即用于以下操作：
        - 使用 evaluate_model_tool 直接传入该 model_id 进行模型评估
        - 使用 save_model_tool 重新保存模型

        注意：加载模型后无需重新训练，可以直接使用模型ID进行其他操作。

        Args:
            model_id (str): 模型ID，由之前会话中的 `fit_model_tool` 返回并通过 `save_model_tool` 保存。

        Returns:
            dict: 包含加载的模型元信息，包括模型类型、特征列、目标列和超参数等。
        """
        if model_id not in saved_models:
            raise ValueError(f"未找到保存的模型 ID '{model_id}'")

        file_path = saved_models[model_id]
        logger.opt(colors=True).info(f"<g>加载模型</>: <c>{escape_tag(str(file_path))}</>")
        metadata, train_result = load_model(df_ref(), file_path)
        train_model_cache[model_id] = train_result
        return metadata

    @tool
    def list_saved_models_tool() -> dict[ModelID, ModelMetadata]:
        """
        列出所有已保存的模型元信息。

        Returns:
            list[ModelMetadata]: 包含所有已保存模型的元信息字典的列表。
        """
        logger.opt(colors=True).info("<g>列出所有已保存的模型</>")
        return {model_id: load_model_metadata(file_path) for model_id, file_path in saved_models.items()}

    @tool
    def select_features_tool(
        features: list[str],
        target: str,
        method: str = "rf_importance",
        task_type: str = "auto",
        n_features: int | None = None,
        threshold: float | None = None,
    ) -> tuple[FeatureSelectionResult, dict]:
        """
        使用多种方法自动选择最重要的特征子集。

        Args:
            features (list[str]): 候选特征列表
            target (str): 目标变量列名
            method (str): 特征选择方法，可选:
                          "rf_importance" - 随机森林特征重要性(默认)
                          "lasso" - Lasso正则化(适用于线性关系)
                          "rfe" - 递归特征消除(需要指定n_features)
                          "rfecv" - 带交叉验证的递归特征消除(自动确定最佳特征数)
                          "mutual_info" - 互信息(适用于非线性关系)
                          "f_regression" - F统计量(仅回归任务)
                          "chi2" - 卡方检验(仅分类任务，要求特征非负)
            task_type (str): 任务类型，"regression"、"classification"或"auto"(默认，自动检测)
            n_features (int, optional): 要选择的特征数量
            threshold (float, optional): 特征重要性阈值，只保留重要性大于阈值的特征

        Returns:
            dict: 包含选择结果的字典，包括选择的特征列表、特征重要性和相关统计信息
        """
        logger.opt(colors=True).info(
            f"<g>开始特征选择</>，方法: <y>{escape_tag(method)}</>, 候选特征数: <c>{len(features)}</>"
        )
        result, figure = select_features(df_ref(), features, target, method, task_type, n_features, threshold)
        artifact = {}
        if figure is not None:
            artifact = {"type": "image", "base64_data": base64.b64encode(figure).decode()}
        return result, artifact

    select_features_tool.response_format = "content_and_artifact"

    @tool
    def analyze_feature_importance_tool(
        features: list[str],
        target: str,
        method: str = "rf_importance",
        task_type: str = "auto",
    ) -> tuple[FeatureImportanceResult, dict]:
        """
        分析特征重要性，帮助理解哪些特征对目标变量影响最大。

        Args:
            features (list[str]): 要分析的特征列表
            target (str): 目标变量列名
            method (str): 特征重要性计算方法，可选:
                            "rf_importance" - 随机森林特征重要性
                            "permutation" - 排列重要性
                            "linear_model" - 线性模型系数
                            "xgboost" - XGBoost特征重要性
                            "mutual_info" - 互信息
            task_type (str): 任务类型，"regression"、"classification"或"auto"(默认，自动检测)

        Returns:
            dict: 包含特征重要性分析结果的字典
        """
        logger.opt(colors=True).info(
            f"<g>开始分析特征重要性</>，方法: <y>{escape_tag(method)}</>, 特征数: <c>{len(features)}</>"
        )
        result, figure = analyze_feature_importance(df_ref(), features, target, method, task_type)
        artifact = {}
        if figure is not None:
            artifact = {"type": "image", "base64_data": base64.b64encode(figure).decode()}
        return result, artifact

    analyze_feature_importance_tool.response_format = "content_and_artifact"

    @tool
    def optimize_hyperparameters_tool(
        features: list[str],
        target: str,
        model_type: str = "random_forest",
        task_type: str = "auto",
        method: str = "grid",
        cv_folds: int = 5,
        scoring: str | None = None,
        param_grid: dict[str, list[Any]] | None = None,
        n_iter: int = 20,
    ) -> tuple[HyperparamOptResult, dict]:
        """
        使用网格搜索或随机搜索优化机器学习模型的超参数。

        Args:
            features: 特征列名列表
            target: 目标变量列名
            model_type: 模型类型，可选:
                    - "random_forest" (默认): 随机森林
                    - "decision_tree": 决策树
                    - "svm": 支持向量机
                    - "logistic_regression": 逻辑回归(仅分类)
                    - "ridge": 岭回归(仅回归)
                    - "lasso": Lasso回归(仅回归)
            task_type: 任务类型，"regression"、"classification"或"auto"(默认，自动检测)
            method: 优化方法，"grid"(网格搜索)或"random"(随机搜索)
            cv_folds: 交叉验证折数
            scoring: 评分指标，如"r2"(回归)、"accuracy"(分类)等
            param_grid: 超参数网格，为None时使用预定义的网格
            n_iter: 随机搜索的迭代次数(仅当method="random"时有效)

        Returns:
            优化结果，包含最佳参数、得分等
        """
        logger.opt(colors=True).info(
            f"<g>开始超参数优化</>，模型: <e>{escape_tag(model_type)}</>, 方法: <y>{escape_tag(method)}</>"
        )
        result, figure = optimize_hyperparameters(
            df_ref(), features, target, model_type, task_type, method, cv_folds, scoring, param_grid, n_iter
        )

        artifact = {}
        if figure is not None:
            artifact = {"type": "image", "base64_data": base64.b64encode(figure).decode()}

        return result, artifact

    optimize_hyperparameters_tool.response_format = "content_and_artifact"

    @tool
    def plot_learning_curve_tool(
        features: list[str],
        target: str,
        model_type: str = "random_forest",
        task_type: str = "auto",
        cv_folds: int = 5,
        scoring: str | None = None,
        hyperparams: dict | None = None,
    ) -> tuple[LearningCurveResult, dict]:
        """
        生成并绘制学习曲线，评估模型性能随训练样本数量的变化。
        学习曲线可以帮助诊断模型是否存在偏差或方差问题。

        Args:
            features: 特征列名列表
            target: 目标变量列名
            model_type: 模型类型，与optimize_hyperparameters_tool相同
            task_type: 任务类型，"regression"、"classification"或"auto"
            cv_folds: 交叉验证折数
            scoring: 评分指标
            hyperparams: 模型超参数字典，为None时使用默认参数

        Returns:
            学习曲线结果及可视化图表
        """
        logger.opt(colors=True).info(f"<g>开始生成学习曲线</>，模型: <e>{escape_tag(model_type)}</>")
        result, figure = plot_learning_curve(
            df_ref(), features, target, model_type, task_type, cv_folds, scoring, None, hyperparams
        )

        artifact = {}
        if figure is not None:
            artifact = {"type": "image", "base64_data": base64.b64encode(figure).decode()}

        return result, artifact

    plot_learning_curve_tool.response_format = "content_and_artifact"

    tools = [
        # 特征选择和分析
        select_features_tool,
        analyze_feature_importance_tool,
        # 模型创建和训练
        create_model_tool,
        fit_model_tool,
        # 模型优化
        optimize_hyperparameters_tool,
        plot_learning_curve_tool,
        # 高级模型构建
        create_composite_model_tool,
        # 模型评估和管理
        evaluate_model_tool,
        save_model_tool,
        load_model_tool,
        list_saved_models_tool,
    ]

    return tools, train_model_cache, saved_models


__all__ = ["scikit_tools"]<|MERGE_RESOLUTION|>--- conflicted
+++ resolved
@@ -79,7 +79,6 @@
 
 def scikit_tools(
     df_ref: Callable[[], pd.DataFrame],
-    agent_ref: Callable[[], Any] | None = None,
 ) -> tuple[list[BaseTool], dict[ModelID, TrainModelResult], dict[ModelID, Path]]:
     model_instance_cache: dict[ModelID, ModelInstanceInfo] = {}
     train_model_cache: dict[ModelID, TrainModelResult] = {}
@@ -324,36 +323,10 @@
         if model_id not in train_model_cache:
             raise ValueError(f"未找到训练结果 ID '{model_id}'。请先调用 fit_model_tool 进行训练。")
 
-<<<<<<< HEAD
-        logger.opt(colors=True).info(f"<g>保存模型</>: 训练结果 ID = <c>{escape_tag(model_id)}</y>")
-        
-        # 尝试获取用户第一次提问的内容作为模型名称
-        model_name = None
-        if agent_ref:
-            try:
-                agent = agent_ref()
-                first_message = agent.get_first_user_message()
-                if first_message:
-                    # 清理消息内容，移除特殊字符，限制长度
-                    import re
-                    model_name = re.sub(r'[^\w\s\u4e00-\u9fff]', '', first_message)
-                    model_name = model_name.strip()[:50]  # 限制长度为50个字符
-                    if not model_name:
-                        model_name = None
-            except Exception:
-                pass
-        
-        # 如果没有获取到有效的模型名称，使用默认的model_id
-        if not model_name:
-            model_name = model_id
-        
-        file_path = MODEL_DIR / model_name / "model"
-=======
         logger.opt(colors=True).info(f"<g>保存模型</>: 训练结果 ID = <c>{escape_tag(model_id)}</>")
 
 
         file_path = MODEL_DIR / model_id / "model"
->>>>>>> 3c8093d1
         with contextlib.suppress(Exception):
             file_path = file_path.relative_to(Path.cwd())
         file_path.parent.mkdir(parents=True, exist_ok=True)
