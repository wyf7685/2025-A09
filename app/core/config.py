--- conflicted
+++ resolved
@@ -33,13 +33,8 @@
     DREMIO_EXTERNAL_NAME: str
 
     @property
-<<<<<<< HEAD
-    def DREMIO_REST_URL(self) -> str:  # noqa: N802
-        return str(URL(self.DREMIO_BASE_URL).with_port(self.DREMIO_REST_PORT))
-=======
     def DREMIO_REST_URL(self) -> URL:  # noqa: N802
         return URL(self.DREMIO_BASE_URL).with_port(self.DREMIO_REST_PORT)
->>>>>>> 56e76104
 
 
 load_dotenv()
