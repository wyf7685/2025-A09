--- conflicted
+++ resolved
@@ -100,9 +100,6 @@
         raise HTTPException(status_code=500, detail=f"Failed to upload file: {e}") from e
 
 
-<<<<<<< HEAD
-list_ds_sem = asyncio.Semaphore(1)
-=======
 class UpdateDataSourceRequest(BaseModel):
     name: str | None = None
     description: str | None = None
@@ -112,29 +109,31 @@
 async def update_datasource(source_id: str, data: UpdateDataSourceRequest) -> DataSourceMetadata:
     """
     更新数据源信息
-    
+
     支持修改数据源的名称和描述
     """
     try:
         if source_id not in datasources:
             raise HTTPException(status_code=404, detail="Datasource not found")
-        
+
         source = datasources[source_id]
-        
+
         # 更新元数据
         if data.name is not None:
             source.metadata.name = data.name
-        
+
         if data.description is not None:
             source.metadata.description = data.description
-        
+
         return source.metadata
     except HTTPException:
         raise
     except Exception as e:
         logger.exception("更新数据源失败")
         raise HTTPException(status_code=500, detail=f"Failed to update datasource: {e}") from e
->>>>>>> f5950aa7
+
+
+list_ds_sem = asyncio.Semaphore(1)
 
 
 @router.get("")
@@ -238,7 +237,7 @@
 
     try:
         source = datasources[source_id]
-        
+
         # 如果是Dremio数据源，尝试从Dremio中删除
         if source.metadata.source_type.startswith("dremio"):
             try:
@@ -250,10 +249,10 @@
                     file_name = source.metadata.id.split(".", 1)[1] if "." in source.metadata.id else ""
                     if file_name:
                         # 删除external目录中的文件
-                        client = DremioClient()
+                        client = get_dremio_client()
                         external_dir = client.external_dir
-                        if external_dir and (external_dir / file_name).exists():
-                            (external_dir / file_name).unlink()
+                        if external_dir and (fp := external_dir / file_name).exists():
+                            fp.unlink()
                             logger.info(f"已从Dremio external目录删除文件: {file_name}")
             except Exception as e:
                 logger.warning(f"从Dremio中删除数据源失败: {e}")
