"""
会话管理接口
"""

import uuid
from typing import Any

from fastapi import APIRouter, HTTPException
from pydantic import BaseModel

from app.api.v1.datasources import datasources
from app.core.schema.session import Session, SessionListItem
from app.log import logger

# 模拟数据存储，在实际项目中应替换为数据库
sessions: dict[str, Session] = {}

router = APIRouter()


class CreateSessionRequest(BaseModel):
    dataset_id: str


@router.post("/sessions")
async def create_session(request: CreateSessionRequest) -> Session:
    """
    创建新会话

    必须指定一个数据集用于分析
    """
    try:
        # 检查数据集是否存在

        if request.dataset_id not in datasources:
            raise HTTPException(status_code=404, detail="Dataset not found")

        # 创建新会话
        session_id = str(uuid.uuid4())

        # 设置会话的数据集
        sessions[session_id] = Session(id=session_id, dataset_id=request.dataset_id)

        return sessions[session_id]

    except HTTPException:
        raise
    except Exception as e:
        logger.exception("创建会话失败")
        raise HTTPException(status_code=500, detail=f"Failed to create session: {e}") from e


@router.get("/sessions/{session_id}")
async def get_session(session_id: str) -> Session:
    """获取会话信息"""
    if session_id not in sessions:
        raise HTTPException(status_code=404, detail="Session not found")

    return sessions[session_id]


@router.get("/sessions")
async def get_sessions() -> list[SessionListItem]:
    """获取所有会话列表"""
    try:
<<<<<<< HEAD
        session_list = []
        for session_id, session_data in sessions.items():
            session_list.append(
                {
                    "id": session_id,
                    "name": session_data.get("name") or f"会话 {session_id[:8]}",
                    "created_at": session_data["created_at"],
                    "dataset_loaded": session_data["current_dataset"] is not None,
                    "chat_count": len(session_data["chat_history"]),
                    "analysis_count": len(session_data["analysis_results"]),
                }
=======
        session_list = [
            SessionListItem(
                id=session.id,
                name=session.name or f"会话 {session.id[:8]}",
                created_at=session.created_at,
                chat_count=len(session.chat_history),
>>>>>>> 3c8093d1
            )
            for session in sessions.values()
        ]

        # 按创建时间倒序排列
        session_list.sort(key=lambda x: x.created_at, reverse=True)

        return session_list
    except Exception as e:
        raise HTTPException(status_code=500, detail=f"获取会话列表失败: {e}") from e


@router.delete("/sessions/{session_id}")
async def delete_session(session_id: str) -> dict[str, Any]:
    """删除会话"""
    if session_id not in sessions:
        raise HTTPException(status_code=404, detail="Session not found")

    # 删除会话
    del sessions[session_id]
    return {"success": True, "message": f"Session {session_id} deleted"}<|MERGE_RESOLUTION|>--- conflicted
+++ resolved
@@ -63,26 +63,12 @@
 async def get_sessions() -> list[SessionListItem]:
     """获取所有会话列表"""
     try:
-<<<<<<< HEAD
-        session_list = []
-        for session_id, session_data in sessions.items():
-            session_list.append(
-                {
-                    "id": session_id,
-                    "name": session_data.get("name") or f"会话 {session_id[:8]}",
-                    "created_at": session_data["created_at"],
-                    "dataset_loaded": session_data["current_dataset"] is not None,
-                    "chat_count": len(session_data["chat_history"]),
-                    "analysis_count": len(session_data["analysis_results"]),
-                }
-=======
         session_list = [
             SessionListItem(
                 id=session.id,
                 name=session.name or f"会话 {session.id[:8]}",
                 created_at=session.created_at,
                 chat_count=len(session.chat_history),
->>>>>>> 3c8093d1
             )
             for session in sessions.values()
         ]
