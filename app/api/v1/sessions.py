"""
会话管理接口
"""

import uuid
from datetime import datetime
from typing import Any

from fastapi import APIRouter, HTTPException
from pydantic import BaseModel, Field

from app.api.v1.datasources import datasources
from app.log import logger


class Session(BaseModel):
    id: str
    dataset_id: str
    name: str = Field(default="新会话")
    chat_history: list[dict[str, Any]] = []
    created_at: str = Field(default_factory=lambda: datetime.now().isoformat())


# 模拟数据存储，在实际项目中应替换为数据库
sessions: dict[str, Session] = {}

router = APIRouter()


class CreateSessionRequest(BaseModel):
    dataset_id: str


@router.post("/sessions")
async def create_session(request: CreateSessionRequest) -> Session:
    """
    创建新会话

    必须指定一个数据集用于分析
    """
    try:
        # 检查数据集是否存在

        if request.dataset_id not in datasources:
            raise HTTPException(status_code=404, detail="Dataset not found")

        # 创建新会话
        session_id = str(uuid.uuid4())

        # 设置会话的数据集
        sessions[session_id] = Session(id=session_id, dataset_id=request.dataset_id)

        return sessions[session_id]

    except HTTPException:
        raise
    except Exception as e:
        logger.exception("创建会话失败")
        raise HTTPException(status_code=500, detail=f"Failed to create session: {e}") from e


@router.get("/sessions/{session_id}")
async def get_session(session_id: str) -> Session:
    """获取会话信息"""
    if session_id not in sessions:
        raise HTTPException(status_code=404, detail="Session not found")

    return sessions[session_id]


class SessionListItem(BaseModel):
    id: str
    name: str
    created_at: str
    chat_count: int


@router.get("/sessions")
async def get_sessions() -> list[SessionListItem]:
    """获取所有会话列表"""
    try:
<<<<<<< HEAD
        session_list = [
            SessionListItem(
                id=session.id,
                name=f"会话 {session.id[:8]}",
                created_at=session.created_at,
                chat_count=len(session.chat_history),
=======
        session_list = []
        for session_id, session_data in sessions.items():
            session_list.append(
                {
                    "id": session_id,
                    "name": session_data.get("name") or f"会话 {session_id[:8]}",
                    "created_at": session_data["created_at"],
                    "dataset_loaded": session_data["current_dataset"] is not None,
                    "chat_count": len(session_data["chat_history"]),
                    "analysis_count": len(session_data["analysis_results"]),
                }
>>>>>>> 62489433
            )
            for session in sessions.values()
        ]

        # 按创建时间倒序排列
        session_list.sort(key=lambda x: x.created_at, reverse=True)

        return session_list
    except Exception as e:
        raise HTTPException(status_code=500, detail=f"获取会话列表失败: {e}") from e


@router.delete("/sessions/{session_id}")
async def delete_session(session_id: str) -> dict[str, Any]:
    """删除会话"""
    if session_id not in sessions:
        raise HTTPException(status_code=404, detail="Session not found")

    # 删除会话
    del sessions[session_id]
    return {"success": True, "message": f"Session {session_id} deleted"}<|MERGE_RESOLUTION|>--- conflicted
+++ resolved
@@ -3,23 +3,14 @@
 """
 
 import uuid
-from datetime import datetime
 from typing import Any
 
 from fastapi import APIRouter, HTTPException
-from pydantic import BaseModel, Field
+from pydantic import BaseModel
 
 from app.api.v1.datasources import datasources
+from app.core.schema.session import Session, SessionListItem
 from app.log import logger
-
-
-class Session(BaseModel):
-    id: str
-    dataset_id: str
-    name: str = Field(default="新会话")
-    chat_history: list[dict[str, Any]] = []
-    created_at: str = Field(default_factory=lambda: datetime.now().isoformat())
-
 
 # 模拟数据存储，在实际项目中应替换为数据库
 sessions: dict[str, Session] = {}
@@ -68,37 +59,16 @@
     return sessions[session_id]
 
 
-class SessionListItem(BaseModel):
-    id: str
-    name: str
-    created_at: str
-    chat_count: int
-
-
 @router.get("/sessions")
 async def get_sessions() -> list[SessionListItem]:
     """获取所有会话列表"""
     try:
-<<<<<<< HEAD
         session_list = [
             SessionListItem(
                 id=session.id,
-                name=f"会话 {session.id[:8]}",
+                name=session.name or f"会话 {session.id[:8]}",
                 created_at=session.created_at,
                 chat_count=len(session.chat_history),
-=======
-        session_list = []
-        for session_id, session_data in sessions.items():
-            session_list.append(
-                {
-                    "id": session_id,
-                    "name": session_data.get("name") or f"会话 {session_id[:8]}",
-                    "created_at": session_data["created_at"],
-                    "dataset_loaded": session_data["current_dataset"] is not None,
-                    "chat_count": len(session_data["chat_history"]),
-                    "analysis_count": len(session_data["analysis_results"]),
-                }
->>>>>>> 62489433
             )
             for session in sessions.values()
         ]
