--- conflicted
+++ resolved
@@ -1,15 +1,11 @@
 <script setup lang="ts">
 import AssistantMessage from '@/components/AssistantMessage.vue';
 import { useDataSourceStore } from '@/stores/datasource';
-<<<<<<< HEAD
 import { useSessionStore } from '@/stores/session';
 import type { AssistantChatMessage, ChatMessage } from '@/types';
-import { ChatDotRound, DArrowLeft, DArrowRight, Delete, Edit, Plus } from '@element-plus/icons-vue';
+import { ChatDotRound, DArrowLeft, DArrowRight, DataAnalysis, Delete, Document, DocumentCopy, Edit, PieChart, Plus, Search, WarningFilled } from '@element-plus/icons-vue';
 import { ElMessage } from 'element-plus';
 import { computed, nextTick, onMounted, reactive, ref } from 'vue';
-=======
-import { Plus, ChatDotRound, Delete, Edit, DArrowLeft, DArrowRight, DocumentCopy, WarningFilled, DataAnalysis, PieChart, Search, Document } from '@element-plus/icons-vue'
->>>>>>> f5950aa7
 import { useRouter } from 'vue-router';
 
 type ChatMessageWithSuggestions = ChatMessage & { loading?: boolean, suggestions?: string[] }
@@ -298,9 +294,10 @@
       <div class="chat-panel-header">
         <el-button v-if="!isSidebarOpen" @click="isSidebarOpen = true" :icon="DArrowRight" text class="toggle-btn" />
         <span class="session-title" v-if="currentSessionId">
-          {{ sessions.find(s => s.id === currentSessionId)?.name || `会话: ${currentSessionId.slice(0, 8)}...` }}
+          {{sessions.find(s => s.id === currentSessionId)?.name || `会话: ${currentSessionId.slice(0, 8)}...`}}
         </span>
-      </div>      <div class="chat-messages" ref="messagesContainer">
+      </div>
+      <div class="chat-messages" ref="messagesContainer">
         <div v-if="!messages.length" class="empty-state">
           <div class="empty-message">
             <p>选择一个数据集，开始您的数据分析对话</p>
@@ -337,22 +334,25 @@
             class="send-button">
             发送
           </el-button>
-        </div>        <div class="quick-actions">
+        </div>
+        <div class="quick-actions">
           <div class="dataset-indicator">
             <template v-if="currentDataset">
-<<<<<<< HEAD
-              当前数据集: <strong>{{ currentDataset.id.slice(0, 12) }}...</strong>
-=======
-              <el-icon><DocumentCopy /></el-icon>
+              <el-icon>
+                <DocumentCopy />
+              </el-icon>
               当前数据集: <strong>{{ currentDataset.name || currentDataset.id.slice(0, 12) + '...' }}</strong>
               <el-link type="primary" @click="goToAddData" :underline="false">
-                <el-icon><Edit /></el-icon>
+                <el-icon>
+                  <Edit />
+                </el-icon>
                 更换
               </el-link>
->>>>>>> f5950aa7
             </template>
             <template v-else>
-              <el-icon><WarningFilled /></el-icon>
+              <el-icon>
+                <WarningFilled />
+              </el-icon>
               <el-link type="warning" @click="goToAddData" :underline="false">
                 请先选择一个数据集进行分析
               </el-link>
@@ -361,55 +361,46 @@
           <el-divider direction="vertical" style="margin: 0 8px;" />
           <div class="quick-prompt-tags">
             <el-tag class="action-tag" @click="addSampleQuestion('分析数据的基本统计信息')">
-              <el-icon><DataAnalysis /></el-icon>
+              <el-icon>
+                <DataAnalysis />
+              </el-icon>
               基本统计
             </el-tag>
             <el-tag class="action-tag" @click="addSampleQuestion('绘制各列的相关性热力图')">
-              <el-icon><PieChart /></el-icon>
+              <el-icon>
+                <PieChart />
+              </el-icon>
               相关性分析
             </el-tag>
             <el-tag class="action-tag" @click="addSampleQuestion('检测并可视化异常值')">
-              <el-icon><Search /></el-icon>
+              <el-icon>
+                <Search />
+              </el-icon>
               异常检测
             </el-tag>
             <el-tag class="action-tag" @click="addSampleQuestion('生成数据质量报告')">
-              <el-icon><Document /></el-icon>
+              <el-icon>
+                <Document />
+              </el-icon>
               质量报告
             </el-tag>
           </div>
         </div>
       </div>
-<<<<<<< HEAD
     </div>
 
     <!-- Select Dataset Dialog -->
-    <el-dialog v-model="selectDatasetDialogVisible" title="选择数据集以创建会话" width="600px">
-      <el-empty v-if="!dataSourceStore.dataSources.length">
-        <template #description>暂无数据集，请先上传或选择一个数据集。
-          <el-button type="primary" @click="goToAddData">前往添加数据集</el-button>
-        </template>
-      </el-empty>
-      <el-list v-else>
-        <el-list-item v-for="[sourceId, metadata] in Object.entries(dataSourceStore.dataSources)" :key="sourceId"
-          @click="createNewSession(sourceId)">
-          {{ metadata.name }}
-        </el-list-item>
-      </el-list>
-=======
-    </div>    <!-- Select Dataset Dialog -->
     <el-dialog v-model="selectDatasetDialogVisible" title="选择数据集以创建会话" width="600px">
       <el-empty v-if="!Object.keys(dataSourceStore.dataSources).length" description="暂无数据集，请先上传或选择一个数据集。">
         <el-button type="primary" @click="goToAddData">前往添加数据集</el-button>
       </el-empty>
       <div v-else class="dataset-list">
-        <div 
-          v-for="[sourceId, metadata] in Object.entries(dataSourceStore.dataSources)" 
-          :key="sourceId"
-          class="dataset-item"
-          @click="createNewSession(sourceId)"
-        >
+        <div v-for="[sourceId, metadata] in Object.entries(dataSourceStore.dataSources)" :key="sourceId"
+          class="dataset-item" @click="createNewSession(sourceId)">
           <div class="dataset-info">
-            <el-icon><DocumentCopy /></el-icon>
+            <el-icon>
+              <DocumentCopy />
+            </el-icon>
             <div class="dataset-details">
               <div class="dataset-name">{{ metadata.name }}</div>
               <div class="dataset-description">{{ metadata.description || '暂无描述' }}</div>
@@ -418,7 +409,6 @@
           <el-button type="primary" size="small">选择</el-button>
         </div>
       </div>
->>>>>>> f5950aa7
       <template #footer>
         <el-button @click="selectDatasetDialogVisible = false">取消</el-button>
       </template>
@@ -513,7 +503,7 @@
   &::-webkit-scrollbar-thumb {
     background: #c1c1c1;
     border-radius: 3px;
-    
+
     &:hover {
       background: #a8a8a8;
     }
@@ -565,7 +555,7 @@
 
   &:hover {
     background-color: #f9fafb;
-    
+
     .session-icon {
       color: #374151;
     }
@@ -578,11 +568,11 @@
   &.active {
     background-color: #f3f4f6;
     color: #10b981;
-    
+
     .session-icon {
       color: #10b981;
     }
-    
+
     &:hover {
       background-color: #f3f4f6;
     }
@@ -638,7 +628,7 @@
   flex-direction: column;
   gap: 24px;
   background: #ffffff;
-  
+
   &::-webkit-scrollbar {
     width: 6px;
   }
@@ -651,7 +641,7 @@
   &::-webkit-scrollbar-thumb {
     background: #c1c1c1;
     border-radius: 3px;
-    
+
     &:hover {
       background: #a8a8a8;
     }
@@ -683,12 +673,12 @@
   justify-content: center;
   height: 100%;
   color: #6b7280;
-  
+
   .empty-message {
     text-align: center;
     max-width: 400px;
     padding: 40px 20px;
-    
+
     p {
       font-size: 16px;
       color: #6b7280;
@@ -723,7 +713,7 @@
 
 .el-textarea {
   flex: 1;
-  
+
   :deep(.el-textarea__inner) {
     box-shadow: none !important;
     background: transparent;
@@ -732,11 +722,11 @@
     font-size: 14px;
     line-height: 1.5;
     resize: none;
-    
+
     &:focus {
       outline: none;
     }
-    
+
     &::placeholder {
       color: #9ca3af;
     }
@@ -751,13 +741,13 @@
   padding: 8px 16px;
   font-weight: 500;
   transition: all 0.2s ease;
-  
+
   &:hover {
     background: #059669;
     border-color: #059669;
     transform: translateY(-1px);
   }
-  
+
   &:disabled {
     background: #d1d5db;
     border-color: #d1d5db;
@@ -788,22 +778,22 @@
   background: #ffffff;
   border-radius: 6px;
   border: 1px solid #e5e7eb;
-  
+
   .el-icon {
     font-size: 14px;
   }
-  
+
   strong {
     color: #374151;
   }
-  
+
   .el-link {
     display: flex;
     align-items: center;
     gap: 4px;
     margin-left: 8px;
     font-size: 12px;
-    
+
     .el-icon {
       font-size: 12px;
     }
@@ -848,7 +838,7 @@
   display: flex;
   flex-wrap: wrap;
   gap: 8px;
-  
+
   .el-button {
     border-radius: 20px;
     font-size: 12px;
@@ -857,7 +847,7 @@
     border: 1px solid #e5e7eb;
     color: #6b7280;
     transition: all 0.2s ease;
-    
+
     &:hover {
       background: #e5e7eb;
       color: #374151;
@@ -871,7 +861,7 @@
 .dataset-list {
   max-height: 400px;
   overflow-y: auto;
-  
+
   .dataset-item {
     display: flex;
     align-items: center;
@@ -882,30 +872,30 @@
     border-radius: 8px;
     cursor: pointer;
     transition: all 0.2s ease;
-    
+
     &:hover {
       background-color: #f9fafb;
       border-color: #10b981;
     }
-    
+
     .dataset-info {
       display: flex;
       align-items: center;
       gap: 12px;
       flex: 1;
-      
+
       .el-icon {
         color: #6b7280;
         font-size: 18px;
       }
-      
+
       .dataset-details {
         .dataset-name {
           font-weight: 500;
           color: #1f2937;
           margin-bottom: 4px;
         }
-        
+
         .dataset-description {
           font-size: 12px;
           color: #6b7280;
@@ -920,19 +910,19 @@
   .chat-analysis-container {
     flex-direction: column;
   }
-  
+
   .session-sidebar {
     width: 100%;
     max-height: 200px;
     border-right: none;
     border-bottom: 1px solid #e5e7eb;
-    
+
     &.is-closed {
       max-height: 0;
       overflow: hidden;
     }
   }
-  
+
   .user-message {
     max-width: 85%;
   }
@@ -940,11 +930,11 @@
   .chat-input-area {
     padding: 12px 16px 16px;
   }
-  
+
   .quick-actions {
     justify-content: flex-start;
   }
-  
+
   .dataset-indicator {
     margin-right: 8px;
     margin-bottom: 8px;
