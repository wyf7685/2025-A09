<script setup lang="ts">
import ChatInput from '@/components/chat/ChatInput.vue';
import ChatMessages from '@/components/chat/ChatMessages.vue';
import DatasetSelector from '@/components/chat/DatasetSelector.vue';
import FlowPanel from '@/components/chat/FlowPanel.vue';
import SessionEditDialog from '@/components/chat/SessionEditDialog.vue';
import SessionSidebar from '@/components/chat/SessionSidebar.vue';
import { useChat } from '@/composables/useChat';
import { useDataSourceStore } from '@/stores/datasource';
import { useSessionStore } from '@/stores/session';
<<<<<<< HEAD
import { DArrowRight, Monitor } from '@element-plus/icons-vue';
import { ElButton, ElMessage, ElMessageBox } from 'element-plus';
=======
import { DArrowRight, Monitor, Document, Download, Upload } from '@element-plus/icons-vue';
import { ElMessage, ElMessageBox, ElDialog, ElButton, ElSelect, ElOption, ElInput } from 'element-plus';
>>>>>>> 48364e89
import { computed, nextTick, onMounted, ref } from 'vue';
import { useRouter } from 'vue-router';
import { reportAPI } from '@/utils/api';

const router = useRouter()
const sessionStore = useSessionStore();
const dataSourceStore = useDataSourceStore();

// --- State for new UI ---
const isSidebarOpen = ref(true)
const userInput = ref<string>('')
const selectDatasetDialogVisible = ref<boolean>(false)
const isFlowPanelOpen = ref<boolean>(true) // 控制流程图面板的显示/隐藏
const chatMessagesRef = ref<InstanceType<typeof ChatMessages>>()
const flowPanelRef = ref<InstanceType<typeof FlowPanel>>()

const sessions = computed(() => sessionStore.sessions)
const currentSessionId = computed(() => sessionStore.currentSessionId)
const currentDatasets = computed(() =>
  sessionStore.currentSession
    ? sessionStore.currentSession.dataset_ids
      .map(id => dataSourceStore.dataSources[id] || null).filter(ds => ds)
    : null
);

// 报告生成相关状态
const reportDialogVisible = ref(false)
const isGeneratingReport = ref(false)
const reportTemplates = ref<any[]>([])
const selectedTemplateId = ref<string>('default')
const generatedReport = ref<string>('')
const reportFigures = ref<string[]>([])
const activeTab = ref('generate')
const viewingTemplate = ref<any>(null)

// 模板上传相关
const uploadTemplateDialogVisible = ref(false)
const templateName = ref('')
const templateDescription = ref('')
const templateContent = ref('')

// 会话编辑相关
const editSessionDialogVisible = ref(false)
const editingSessionId = ref('')
const editingSessionName = ref('')

const {
  messages,
  isProcessingChat,
  ...chat
} = useChat(() => flowPanelRef.value?.flowPanel);

// 报告生成相关方法
const loadReportTemplates = async () => {
  try {
    const result = await reportAPI.getTemplates()
    if (result.success) {
      reportTemplates.value = result.templates
    }
  } catch (error) {
    console.error('加载报告模板失败:', error)
    ElMessage.error('加载报告模板失败')
  }
}

const openReportDialog = async () => {
  if (!currentSessionId.value) {
    ElMessage.warning('请先选择一个会话')
    return
  }
  
  if (messages.value.length === 0) {
    ElMessage.warning('当前会话没有分析内容')
    return
  }
  
  // 重置状态
  activeTab.value = 'generate'
  viewingTemplate.value = null
  generatedReport.value = ''
  reportFigures.value = []
  
  await loadReportTemplates()
  reportDialogVisible.value = true
}

const generateReport = async () => {
  if (!currentSessionId.value) return
  
  isGeneratingReport.value = true
  try {
    // 统一使用报告生成接口
    const result = await reportAPI.generateReport(
      currentSessionId.value,
      selectedTemplateId.value === 'default' ? undefined : selectedTemplateId.value
    )
    generatedReport.value = result.report
    reportFigures.value = result.figures
    ElMessage.success(`报告生成成功！使用模板：${result.template_used}`)
  } catch (error: any) {
    console.error('生成报告失败:', error)
    ElMessage.error('生成报告失败: ' + (error?.response?.data?.detail || error?.message || error))
  } finally {
    isGeneratingReport.value = false
  }
}

const downloadReport = () => {
  if (!generatedReport.value) return
  
  const sessionName = sessions.value.find(s => s.id === currentSessionId.value)?.name || '未命名会话'
  const filename = `${sessionName}_分析报告_${new Date().toISOString().slice(0, 10)}.md`
  
  reportAPI.downloadReport(generatedReport.value, filename)
  ElMessage.success('报告下载成功')
}

const viewSelectedTemplate = () => {
  const template = reportTemplates.value.find(t => t.id === selectedTemplateId.value)
  if (template) {
    viewingTemplate.value = template
  } else if (selectedTemplateId.value === 'default') {
    // 从模板列表中找到默认模板
    const defaultTemplate = reportTemplates.value.find(t => t.is_default)
    if (defaultTemplate) {
      viewingTemplate.value = defaultTemplate
    } else {
      // 如果没有找到，显示占位符
      viewingTemplate.value = {
        name: '默认分析报告模板',
        description: '系统内置的标准数据分析报告模板',
        content: '正在加载默认模板内容...'
      }
    }
  }
}

const viewTemplate = (template: any) => {
  viewingTemplate.value = template
}

const deleteTemplate = async (templateId: string) => {
  try {
    await ElMessageBox.confirm('确定要删除这个模板吗？', '删除确认', {
      type: 'warning'
    })
    
    await reportAPI.deleteTemplate(templateId)
    ElMessage.success('模板删除成功')
    await loadReportTemplates()
  } catch (error: any) {
    if (error !== 'cancel') {
      console.error('删除模板失败:', error)
      ElMessage.error('删除模板失败')
    }
  }
}

const openUploadTemplate = () => {
  templateName.value = ''
  templateDescription.value = ''
  templateContent.value = ''
  uploadTemplateDialogVisible.value = true
}

const uploadTemplate = async () => {
  if (!templateName.value.trim() || !templateDescription.value.trim() || !templateContent.value.trim()) {
    ElMessage.warning('请填写完整的模板信息')
    return
  }
  
  try {
    const blob = new Blob([templateContent.value], { type: 'text/plain' })
    const file = new File([blob], `${templateName.value}.txt`, { type: 'text/plain' })
    
    await reportAPI.uploadTemplate(templateName.value, templateDescription.value, file)
    ElMessage.success('模板上传成功')
    
    uploadTemplateDialogVisible.value = false
    await loadReportTemplates()
  } catch (error: any) {
    console.error('上传模板失败:', error)
    ElMessage.error('上传模板失败: ' + (error?.message || error))
  }
}


const openEditSessionDialog = (sessionId: string, sessionName: string) => {
  editingSessionId.value = sessionId
  editingSessionName.value = sessionName
  editSessionDialogVisible.value = true
}

const saveSessionEdit = async () => {
  if (!editingSessionId.value || !editingSessionName.value.trim()) {
    ElMessage.warning('会话名称不能为空')
    return
  }

  try {
    await sessionStore.updateSessionName(editingSessionId.value, editingSessionName.value.trim())
    ElMessage.success('会话名称更新成功')
    editSessionDialogVisible.value = false
  } catch (error) {
    console.error('更新会话名称失败:', error)
    ElMessage.error('更新会话名称失败')
  }
}

// --- Methods for new UI ---
const loadSessions = async () => {
  try {
    await sessionStore.listSessions()
  } catch (error) {
    console.error('加载会话失败:', error)
  }
}

const createNewSession = async (sourceIds: string[]) => {
  try {
    // 确保 sourceIds 是数组
    const datasetIds = Array.isArray(sourceIds) ? sourceIds : [sourceIds];

    // 如果数组为空，显示错误信息并退出
    if (datasetIds.length === 0) {
      ElMessage.warning('请至少选择一个数据集');
      return;
    }

    const session = await sessionStore.createSession(datasetIds);
    sessionStore.setCurrentSession(session);
    await refreshChatHistory();
    selectDatasetDialogVisible.value = false; // Close the dialog

    const message = datasetIds.length === 1
      ? '新对话创建成功'
      : `成功创建包含 ${datasetIds.length} 个数据集的对话`;

    ElMessage.success(message);
  } catch (error) {
    console.error('创建新会话失败:', error);
    ElMessage.error('创建新会话失败');
  }
}

const refreshChatHistory = async () => {
  if (!currentSessionId.value) return;
  await chat.refreshChatHistory(currentSessionId.value);
  nextTick(scrollToBottom);
};

const switchSession = async (sessionId: string) => {
  await sessionStore.setCurrentSessionById(sessionId)
  const session = sessions.value.find(s => s.id === sessionId)
  await refreshChatHistory()
  ElMessage.success(`切换到会话: ${session?.name || sessionId.slice(0, 8)}...`)
}

// 删除会话
const deleteSession = async (sessionId: string) => {
  const session = sessions.value.find(s => s.id === sessionId)
  const sessionName = session?.name || sessionId.slice(0, 8) + '...'

  try {
    await ElMessageBox.confirm(
      `确定要删除会话 "${sessionName}" 吗？删除后无法恢复。`,
      '删除会话',
      {
        confirmButtonText: '确定删除',
        cancelButtonText: '取消',
        type: 'warning',
        confirmButtonClass: 'el-button--danger'
      }
    )

    await sessionStore.deleteSession(sessionId)

    // 如果删除的是当前会话
    if (sessionId === currentSessionId.value) {
      messages.value = []
      flowPanelRef.value?.flowPanel?.clearFlowSteps()

      // 如果还有其他会话，切换到第一个会话
      if (sessions.value.length > 0) {
        await switchSession(sessions.value[0].id)
      }
    }

    ElMessage.success(`会话 "${sessionName}" 已删除`)

    // 如果没有会话了，提示用户创建新会话
    if (sessions.value.length === 0) {
      ElMessage.info('所有会话已删除，请创建新会话开始分析')
    }

  } catch (error) {
    if (error !== 'cancel') {
      console.error('删除会话失败:', error)
      ElMessage.error('删除会话失败')
    }
  }
}

// --- Method to navigate to data management ---
const goToAddData = () => {
  router.push('/data-management')
}

// --- Existing Chat Logic Methods ---
const scrollToBottom = (): void => {
  chatMessagesRef.value?.scrollToBottom()
};

const sendMessage = async (): Promise<void> => {
  if (!userInput.value.trim()) return
  const userMessage = userInput.value.trim()
  userInput.value = ''

  await chat.sendMessage(
    userMessage,
    currentSessionId.value,
    currentDatasets.value,
    scrollToBottom
  );
};

// --- Lifecycle Hooks ---
onMounted(async () => {
  await loadSessions();
  await dataSourceStore.listDataSources(); // 加载数据源
  if (currentSessionId.value) {
    refreshChatHistory();
  }
});
</script>

<template>
  <div class="chat-analysis-container">

    <!-- Session Sidebar -->
    <SessionSidebar v-model:isSidebarOpen="isSidebarOpen" :currentSessionId="currentSessionId"
      @switch-session="switchSession" @create-session="selectDatasetDialogVisible = true"
      @edit-session="openEditSessionDialog" @delete-session="deleteSession" />

    <!-- Chat Panel -->
    <div class="chat-panel">
      <!-- Chat Panel Header -->
      <div class="chat-panel-header">
        <div class="header-left">
          <el-button v-if="!isSidebarOpen" @click="isSidebarOpen = true" :icon="DArrowRight" text class="toggle-btn" />
          <span class="session-title" v-if="currentSessionId">
            {{sessions.find(s => s.id === currentSessionId)?.name || `会话: ${currentSessionId.slice(0, 8)}...`}}
          </span>
        </div>
        <div class="header-right">
          <el-button @click="openReportDialog" :icon="Document" text class="toggle-btn">
            生成报告
          </el-button>
          <el-button @click="isFlowPanelOpen = !isFlowPanelOpen" :icon="Monitor" text class="toggle-btn">
            流程图
          </el-button>
        </div>
      </div>

      <!-- Chat Messages Area -->
      <ChatMessages :messages="messages" :currentSessionId="currentSessionId"
        :currentDatasetExists="(currentDatasets?.length || 0) > 0" @add-sample-question="userInput = $event"
        ref="chatMessagesRef" />

      <!-- Chat Input Area -->
      <ChatInput v-model:input="userInput" :isProcessingChat="isProcessingChat" :currentDatasets="currentDatasets"
        @send="sendMessage" @go-to-data="goToAddData" />
    </div>

    <!-- Flow Panel -->
    <FlowPanel v-model:is-flow-panel-open="isFlowPanelOpen" ref="flowPanelRef"></FlowPanel>

    <!-- Select Dataset Dialog -->
    <DatasetSelector v-model:visible="selectDatasetDialogVisible" @create-session="createNewSession"
      @go-to-data="goToAddData" />

    <!-- Session Edit Dialog -->
    <SessionEditDialog v-model:visible="editSessionDialogVisible" v-model:sessionName="editingSessionName"
      :sessionId="editingSessionId" @save="saveSessionEdit" />

    <!-- 报告生成对话框 -->
    <ElDialog
      v-model="reportDialogVisible"
      title="生成分析报告"
      width="80%"
      :close-on-click-modal="false"
      :close-on-press-escape="false"
    >
      <el-tabs v-model="activeTab">
        <!-- 生成报告选项卡 -->
        <el-tab-pane label="生成报告" name="generate">
          <div class="report-generation-options">
            <div class="template-selection">
              <el-select v-model="selectedTemplateId" placeholder="选择报告模板" style="width: 300px;">
                <el-option label="默认模板" value="default"></el-option>
                <el-option
                  v-for="template in reportTemplates.filter(t => !t.is_default)"
                  :key="template.id"
                  :label="template.name"
                  :value="template.id"
                ></el-option>
              </el-select>
              <el-button @click="viewSelectedTemplate" :disabled="!selectedTemplateId">
                查看模板
              </el-button>
              <el-button type="primary" :loading="isGeneratingReport" @click="generateReport">
                生成报告
              </el-button>
            </div>
          </div>
          
          <!-- 模板预览 -->
          <div v-if="viewingTemplate" class="template-preview">
            <h4>{{ viewingTemplate.name }}</h4>
            <p>{{ viewingTemplate.description }}</p>
            <div class="template-content">
              <pre>{{ viewingTemplate.content }}</pre>
            </div>
          </div>
        </el-tab-pane>

        <!-- 模板管理选项卡 -->
        <el-tab-pane label="模板管理" name="manage">
          <div class="template-management">
            <div class="management-actions">
              <el-button type="primary" @click="openUploadTemplate">
                <el-icon><Upload /></el-icon>
                上传新模板
              </el-button>
            </div>
            
            <el-table :data="reportTemplates" style="width: 100%; margin-top: 16px;">
              <el-table-column prop="name" label="模板名称" width="200"></el-table-column>
              <el-table-column prop="description" label="描述"></el-table-column>
              <el-table-column label="类型" width="100">
                <template #default="scope">
                  <el-tag :type="scope.row.is_default ? 'info' : 'success'">
                    {{ scope.row.is_default ? '系统' : '自定义' }}
                  </el-tag>
                </template>
              </el-table-column>
              <el-table-column label="操作" width="150">
                <template #default="scope">
                  <el-button type="text" @click="viewTemplate(scope.row)">查看</el-button>
                  <el-button 
                    v-if="!scope.row.is_default" 
                    type="text" 
                    @click="deleteTemplate(scope.row.id)"
                    style="color: #f56c6c;"
                  >
                    删除
                  </el-button>
                </template>
              </el-table-column>
            </el-table>
          </div>
        </el-tab-pane>
      </el-tabs>

      <div v-if="generatedReport" class="report-preview-section">
        <h3>报告预览</h3>
        <div class="markdown-content">
          <pre style="white-space: pre-wrap; font-family: inherit;">{{ generatedReport }}</pre>
        </div>
      </div>

      <div v-if="reportFigures.length > 0" class="report-figures-section">
        <h3>报告图表</h3>
        <div v-for="(figure, index) in reportFigures" :key="index">
          <img :src="`data:image/png;base64,${figure}`" alt="报告图表" style="max-width: 100%; height: auto; margin-bottom: 10px;">
        </div>
      </div>

      <template #footer>
        <span class="dialog-footer">
          <el-button @click="reportDialogVisible = false">关闭</el-button>
          <el-button type="primary" @click="downloadReport" :disabled="!generatedReport">
            <el-icon><Download /></el-icon>
            下载报告
          </el-button>
        </span>
      </template>
    </ElDialog>

    <!-- 模板上传对话框 -->
    <ElDialog
      v-model="uploadTemplateDialogVisible"
      title="上传报告模板"
      width="60%"
      :close-on-click-modal="false"
      :close-on-press-escape="false"
    >
      <el-form label-width="120px">
        <el-form-item label="模板名称">
          <el-input v-model="templateName" placeholder="请输入模板名称"></el-input>
        </el-form-item>
        <el-form-item label="模板描述">
          <el-input v-model="templateDescription" type="textarea" placeholder="请输入模板描述"></el-input>
        </el-form-item>
        <el-form-item label="模板内容">
          <el-input v-model="templateContent" type="textarea" placeholder="请输入模板内容，使用 {conversation} 作为对话内容的占位符" :rows="10"></el-input>
        </el-form-item>
      </el-form>
      <template #footer>
        <span class="dialog-footer">
          <el-button @click="uploadTemplateDialogVisible = false">取消</el-button>
          <el-button type="primary" @click="uploadTemplate">上传</el-button>
        </span>
      </template>
    </ElDialog>
  </div>
</template>

<style lang="scss" scoped>
.chat-analysis-container {
  display: flex;
  height: calc(100vh - 80px);
  background-color: #ffffff;
}

// --- Chat Panel Styles ---
.chat-panel {
  flex-grow: 1;
  display: flex;
  flex-direction: column;
  min-width: 0;
  height: 100%;
  position: relative;
  background: #ffffff;
}

.chat-panel-header {
  display: flex;
  align-items: center;
  justify-content: space-between;
  padding: 0 16px;
  height: 60px;
  border-bottom: 1px solid #e5e7eb;
  flex-shrink: 0;
  background: #ffffff;

  .header-left {
    display: flex;
    align-items: center;
  }

  .header-right {
    display: flex;
    align-items: center;
    gap: 8px;
  }

  .toggle-btn {
    color: #6b7280;
    padding: 8px;
    border-radius: 6px;
    transition: all 0.2s ease;

    &:hover {
      color: #374151;
      background-color: #f3f4f6;
    }
  }

  .session-title {
    font-weight: 600;
    margin-left: 12px;
    color: #1f2937;
    font-size: 16px;
  }
}

/* 响应式设计 */
@media (max-width: 768px) {
  .chat-analysis-container {
    flex-direction: column;
  }

  .session-sidebar {
    width: 100%;
    max-height: 200px;
    border-right: none;
    border-bottom: 1px solid #e5e7eb;

    &.is-closed {
      max-height: 0;
      overflow: hidden;
    }
  }

  .user-message {
    max-width: 85%;
  }

  .chat-input-area {
    padding: 12px 16px 16px;
  }

  .quick-actions {
    justify-content: flex-start;
  }

  .dataset-indicator {
    margin-right: 8px;
    margin-bottom: 8px;
  }
}

@keyframes pulse {

  0%,
  100% {
    transform: scale(1);
  }

  50% {
    transform: scale(1.05);
  }
}

@keyframes rotating {
  from {
    transform: rotate(0deg);
  }

  to {
    transform: rotate(360deg);
  }
}

.rotating {
  animation: rotating 2s linear infinite;
}

/* 报告生成相关样式 */
.report-generation-options {
  margin-bottom: 24px;
  
  .template-selection {
    display: flex;
    gap: 16px;
    align-items: center;
    margin-bottom: 16px;
  }
}

.template-preview {
  margin-top: 24px;
  padding: 16px;
  border: 1px solid #e5e7eb;
  border-radius: 8px;
  background: #f9fafb;
  
  h4 {
    margin: 0 0 8px 0;
    color: #374151;
    font-weight: 600;
  }
  
  p {
    margin: 0 0 16px 0;
    color: #6b7280;
    font-size: 14px;
  }
  
  .template-content {
    max-height: 300px;
    overflow-y: auto;
    
    pre {
      background: #f3f4f6;
      padding: 12px;
      border-radius: 6px;
      font-size: 12px;
      line-height: 1.5;
      margin: 0;
      white-space: pre-wrap;
      word-wrap: break-word;
    }
  }
}

.template-management {
  .management-actions {
    margin-bottom: 16px;
  }
}

.report-preview-section {
  margin-top: 24px;
  padding: 16px;
  border: 1px solid #e5e7eb;
  border-radius: 8px;
  background: #f9fafb;
  
  h3 {
    margin: 0 0 16px 0;
    color: #374151;
  }
}

.report-figures-section {
  margin-top: 24px;
  
  h3 {
    margin: 0 0 16px 0;
    color: #374151;
  }
}
</style><|MERGE_RESOLUTION|>--- conflicted
+++ resolved
@@ -8,13 +8,8 @@
 import { useChat } from '@/composables/useChat';
 import { useDataSourceStore } from '@/stores/datasource';
 import { useSessionStore } from '@/stores/session';
-<<<<<<< HEAD
-import { DArrowRight, Monitor } from '@element-plus/icons-vue';
+import { DArrowRight, Monitor, Document } from '@element-plus/icons-vue';
 import { ElButton, ElMessage, ElMessageBox } from 'element-plus';
-=======
-import { DArrowRight, Monitor, Document, Download, Upload } from '@element-plus/icons-vue';
-import { ElMessage, ElMessageBox, ElDialog, ElButton, ElSelect, ElOption, ElInput } from 'element-plus';
->>>>>>> 48364e89
 import { computed, nextTick, onMounted, ref } from 'vue';
 import { useRouter } from 'vue-router';
 import { reportAPI } from '@/utils/api';
@@ -85,25 +80,25 @@
     ElMessage.warning('请先选择一个会话')
     return
   }
-  
+
   if (messages.value.length === 0) {
     ElMessage.warning('当前会话没有分析内容')
     return
   }
-  
+
   // 重置状态
   activeTab.value = 'generate'
   viewingTemplate.value = null
   generatedReport.value = ''
   reportFigures.value = []
-  
+
   await loadReportTemplates()
   reportDialogVisible.value = true
 }
 
 const generateReport = async () => {
   if (!currentSessionId.value) return
-  
+
   isGeneratingReport.value = true
   try {
     // 统一使用报告生成接口
@@ -124,10 +119,10 @@
 
 const downloadReport = () => {
   if (!generatedReport.value) return
-  
+
   const sessionName = sessions.value.find(s => s.id === currentSessionId.value)?.name || '未命名会话'
   const filename = `${sessionName}_分析报告_${new Date().toISOString().slice(0, 10)}.md`
-  
+
   reportAPI.downloadReport(generatedReport.value, filename)
   ElMessage.success('报告下载成功')
 }
@@ -161,7 +156,7 @@
     await ElMessageBox.confirm('确定要删除这个模板吗？', '删除确认', {
       type: 'warning'
     })
-    
+
     await reportAPI.deleteTemplate(templateId)
     ElMessage.success('模板删除成功')
     await loadReportTemplates()
@@ -185,14 +180,14 @@
     ElMessage.warning('请填写完整的模板信息')
     return
   }
-  
+
   try {
     const blob = new Blob([templateContent.value], { type: 'text/plain' })
     const file = new File([blob], `${templateName.value}.txt`, { type: 'text/plain' })
-    
+
     await reportAPI.uploadTemplate(templateName.value, templateDescription.value, file)
     ElMessage.success('模板上传成功')
-    
+
     uploadTemplateDialogVisible.value = false
     await loadReportTemplates()
   } catch (error: any) {
@@ -401,13 +396,8 @@
       :sessionId="editingSessionId" @save="saveSessionEdit" />
 
     <!-- 报告生成对话框 -->
-    <ElDialog
-      v-model="reportDialogVisible"
-      title="生成分析报告"
-      width="80%"
-      :close-on-click-modal="false"
-      :close-on-press-escape="false"
-    >
+    <ElDialog v-model="reportDialogVisible" title="生成分析报告" width="80%" :close-on-click-modal="false"
+      :close-on-press-escape="false">
       <el-tabs v-model="activeTab">
         <!-- 生成报告选项卡 -->
         <el-tab-pane label="生成报告" name="generate">
@@ -415,12 +405,8 @@
             <div class="template-selection">
               <el-select v-model="selectedTemplateId" placeholder="选择报告模板" style="width: 300px;">
                 <el-option label="默认模板" value="default"></el-option>
-                <el-option
-                  v-for="template in reportTemplates.filter(t => !t.is_default)"
-                  :key="template.id"
-                  :label="template.name"
-                  :value="template.id"
-                ></el-option>
+                <el-option v-for="template in reportTemplates.filter(t => !t.is_default)" :key="template.id"
+                  :label="template.name" :value="template.id"></el-option>
               </el-select>
               <el-button @click="viewSelectedTemplate" :disabled="!selectedTemplateId">
                 查看模板
@@ -430,7 +416,7 @@
               </el-button>
             </div>
           </div>
-          
+
           <!-- 模板预览 -->
           <div v-if="viewingTemplate" class="template-preview">
             <h4>{{ viewingTemplate.name }}</h4>
@@ -446,11 +432,13 @@
           <div class="template-management">
             <div class="management-actions">
               <el-button type="primary" @click="openUploadTemplate">
-                <el-icon><Upload /></el-icon>
+                <el-icon>
+                  <Upload />
+                </el-icon>
                 上传新模板
               </el-button>
             </div>
-            
+
             <el-table :data="reportTemplates" style="width: 100%; margin-top: 16px;">
               <el-table-column prop="name" label="模板名称" width="200"></el-table-column>
               <el-table-column prop="description" label="描述"></el-table-column>
@@ -464,12 +452,8 @@
               <el-table-column label="操作" width="150">
                 <template #default="scope">
                   <el-button type="text" @click="viewTemplate(scope.row)">查看</el-button>
-                  <el-button 
-                    v-if="!scope.row.is_default" 
-                    type="text" 
-                    @click="deleteTemplate(scope.row.id)"
-                    style="color: #f56c6c;"
-                  >
+                  <el-button v-if="!scope.row.is_default" type="text" @click="deleteTemplate(scope.row.id)"
+                    style="color: #f56c6c;">
                     删除
                   </el-button>
                 </template>
@@ -489,7 +473,8 @@
       <div v-if="reportFigures.length > 0" class="report-figures-section">
         <h3>报告图表</h3>
         <div v-for="(figure, index) in reportFigures" :key="index">
-          <img :src="`data:image/png;base64,${figure}`" alt="报告图表" style="max-width: 100%; height: auto; margin-bottom: 10px;">
+          <img :src="`data:image/png;base64,${figure}`" alt="报告图表"
+            style="max-width: 100%; height: auto; margin-bottom: 10px;">
         </div>
       </div>
 
@@ -497,7 +482,9 @@
         <span class="dialog-footer">
           <el-button @click="reportDialogVisible = false">关闭</el-button>
           <el-button type="primary" @click="downloadReport" :disabled="!generatedReport">
-            <el-icon><Download /></el-icon>
+            <el-icon>
+              <Download />
+            </el-icon>
             下载报告
           </el-button>
         </span>
@@ -505,13 +492,8 @@
     </ElDialog>
 
     <!-- 模板上传对话框 -->
-    <ElDialog
-      v-model="uploadTemplateDialogVisible"
-      title="上传报告模板"
-      width="60%"
-      :close-on-click-modal="false"
-      :close-on-press-escape="false"
-    >
+    <ElDialog v-model="uploadTemplateDialogVisible" title="上传报告模板" width="60%" :close-on-click-modal="false"
+      :close-on-press-escape="false">
       <el-form label-width="120px">
         <el-form-item label="模板名称">
           <el-input v-model="templateName" placeholder="请输入模板名称"></el-input>
@@ -520,7 +502,8 @@
           <el-input v-model="templateDescription" type="textarea" placeholder="请输入模板描述"></el-input>
         </el-form-item>
         <el-form-item label="模板内容">
-          <el-input v-model="templateContent" type="textarea" placeholder="请输入模板内容，使用 {conversation} 作为对话内容的占位符" :rows="10"></el-input>
+          <el-input v-model="templateContent" type="textarea" placeholder="请输入模板内容，使用 {conversation} 作为对话内容的占位符"
+            :rows="10"></el-input>
         </el-form-item>
       </el-form>
       <template #footer>
@@ -657,7 +640,7 @@
 /* 报告生成相关样式 */
 .report-generation-options {
   margin-bottom: 24px;
-  
+
   .template-selection {
     display: flex;
     gap: 16px;
@@ -672,23 +655,23 @@
   border: 1px solid #e5e7eb;
   border-radius: 8px;
   background: #f9fafb;
-  
+
   h4 {
     margin: 0 0 8px 0;
     color: #374151;
     font-weight: 600;
   }
-  
+
   p {
     margin: 0 0 16px 0;
     color: #6b7280;
     font-size: 14px;
   }
-  
+
   .template-content {
     max-height: 300px;
     overflow-y: auto;
-    
+
     pre {
       background: #f3f4f6;
       padding: 12px;
@@ -714,7 +697,7 @@
   border: 1px solid #e5e7eb;
   border-radius: 8px;
   background: #f9fafb;
-  
+
   h3 {
     margin: 0 0 16px 0;
     color: #374151;
@@ -723,7 +706,7 @@
 
 .report-figures-section {
   margin-top: 24px;
-  
+
   h3 {
     margin: 0 0 16px 0;
     color: #374151;
