<script setup lang="ts">
<<<<<<< HEAD
import { useAppStore } from '@/stores/app';
import type { AssistantChatMessage, ChatEntry, ChatMessageWithSuggestions } from '@/types';
=======
import type { AssistantChatMessage, ChatEntry, ChatMessage } from '@/types';
>>>>>>> 3c8093d1
import { ElMessage } from 'element-plus';
import { computed, nextTick, onMounted, reactive, ref, watch } from 'vue';
import AssistantMessage from '@/components/AssistantMessage.vue';
import { useSessionStore } from '@/stores/session';
import { useDataSourceStore } from '@/stores/datasource';
import { Plus, ChatDotRound, Delete, Edit, DArrowLeft, DArrowRight } from '@element-plus/icons-vue'
import { useRouter } from 'vue-router';

type ChatMessageWithSuggestions = ChatMessage & { suggestions?: string[] }

<<<<<<< HEAD
// 响应式数据
const inputMessage = ref<string>('')
=======
const router = useRouter()
const sessionStore = useSessionStore();
const dataSourceStore = useDataSourceStore();

// --- State for new UI ---
const isSidebarOpen = ref(true)

const userInput = ref<string>('')
>>>>>>> 3c8093d1
const messages = ref<ChatMessageWithSuggestions[]>([])
const messagesContainer = ref<HTMLElement | null>(null)
const isProcessingChat = ref<boolean>(false)
const selectDatasetDialogVisible = ref<boolean>(false)

const sessions = computed(() => sessionStore.sessions)
const currentSessionId = computed(() => sessionStore.currentSession?.id)
const currentDataset = computed(() =>
  sessionStore.currentSession
    ? dataSourceStore.dataSources[sessionStore.currentSession.dataset_id]
    : null
);

// --- Methods for new UI ---
const loadSessions = async () => {
  try {
    await sessionStore.listSessions()
  } catch (error) {
    console.error('加载会话失败:', error)
  }
}

const createNewSession = async (sourceId: string) => {
  try {
    const session = await sessionStore.createSession(sourceId)
    sessionStore.setCurrentSession(session)
    messages.value = [] // Clear messages for new session
  } catch (error) {
    console.error('创建新会话失败:', error)
    ElMessage.error('创建新会话失败')
  }
}

const switchSession = async (sessionId: string) => {
  await sessionStore.setCurrentSessionById(sessionId)
  messages.value = []
  ElMessage.success(`切换到会话 ${sessionId.slice(0, 8)}...`)
}

// --- Method to add quick prompts ---
const addSampleQuestion = (question: string) => {
  userInput.value = question
}

<<<<<<< HEAD
=======
// --- Method to navigate to data management ---
const goToAddData = () => {
  router.push('/data-management')
}

// --- Existing Chat Logic Methods ---
const scrollToBottom = (): void => {
  nextTick(() => {
    if (messagesContainer.value) {
      messagesContainer.value.scrollTop = messagesContainer.value.scrollHeight
    }
  })
}

>>>>>>> 3c8093d1
// 只提取“下一步建议”或“下一步行动建议”区域的建议
const extractSuggestions = (content: string): string[] => {
  // 兼容“**下一步建议**”或“**下一步行动建议**”后有冒号、空行，提取后续所有内容直到下一个空行或结尾
  const match = content.match(/\*\*(下一步建议|下一步行动建议)\*\*[:：]?\s*\n*([\s\S]*?)(?=\n{2,}|$)/)
  if (!match) return []
  // 只提取第一个有序列表（1. ...）开始的所有有序条目
  const lines = match[2].split('\n')
  const suggestions: string[] = []
  let inList = false
  for (const line of lines) {
    if (/^\d+\.\s+/.test(line)) {
      inList = true
      suggestions.push(line.replace(/^\d+\.\s+/, '').trim())
    } else if (inList && !line.trim()) {
      // 有序列表后遇到空行则停止
      break
    } else if (inList && !/^\d+\.\s+/.test(line)) {
      // 有序列表中遇到非有序项也停止
      break
    }
<<<<<<< HEAD
  }
  return suggestions
}

// 工具函数：去除markdown粗体、冒号和多余空格，只取建议标题部分
const stripSuggestion = (s: string) => {
  const clean = s.replace(/\*\*/g, '').trim()
  const idx = clean.indexOf('：')
  return idx !== -1 ? clean.slice(0, idx) : clean
}

const sendMessage = async (): Promise<void> => {
  if (!inputMessage.value.trim()) {
    ElMessage.warning('请输入消息内容')
    return
=======
>>>>>>> 3c8093d1
  }
  return suggestions
}

// 工具函数：去除markdown粗体、冒号和多余空格，只取建议标题部分
const stripSuggestion = (s: string) => {
  const clean = s.replace(/\*\*/g, '').trim()
  const idx = clean.indexOf('：')
  return idx !== -1 ? clean.slice(0, idx) : clean
}

const sendMessage = async (): Promise<void> => {
  if (!userInput.value.trim()) return
  if (!currentDataset.value) {
    ElMessage.warning('请先选择或上传一个数据集。')
    return
  }
  if (isProcessingChat.value) return

<<<<<<< HEAD
  const userMessage = inputMessage.value.trim()
=======
  isProcessingChat.value = true
  const userMessage = userInput.value.trim()
>>>>>>> 3c8093d1
  const isFirstMessage = messages.value.length === 0 // 检查是否为第一条消息

  messages.value.push({
    type: 'user',
    content: userMessage,
    timestamp: new Date().toISOString()
  })
  userInput.value = ''
  scrollToBottom()
  try {
    // 创建一个初始的空AI回复消息
    const assistantMessage = reactive({
      type: 'assistant',
      content: [],
      timestamp: new Date().toISOString(),
      tool_calls: {},
      loading: true,
<<<<<<< HEAD
      suggestions: [] // 新增：建议数组
=======
      suggestions: [],
>>>>>>> 3c8093d1
    } as AssistantChatMessage & { loading?: boolean, suggestions?: string[] })
    messages.value.push(assistantMessage)

    const pushText = (content: string) => {
      if (!assistantMessage.content.length || assistantMessage.content[assistantMessage.content.length - 1].type !== 'text') {
        assistantMessage.content.push({ type: 'text', content })
        return content
      }
      const lastText = assistantMessage.content[assistantMessage.content.length - 1] as { content: string }
      lastText.content += content
      return lastText.content
    }

    // 使用流式API
    await sessionStore.sendStreamChatMessage(
      userMessage,
      (content) => {
<<<<<<< HEAD
        // LLM 输出
        assistantMessage.content.push({ type: 'text', content })
        // 新增：自动提取建议
=======
        content = pushText(content)

        // 自动提取建议
>>>>>>> 3c8093d1
        const suggestions = extractSuggestions(content)
        if (suggestions.length) {
          assistantMessage.suggestions = suggestions
        }
<<<<<<< HEAD
=======

>>>>>>> 3c8093d1
        nextTick(() => scrollToBottom())
      },
      (id, name, args) => {
        // 工具调用
        if (!assistantMessage.tool_calls) assistantMessage.tool_calls = {}
        assistantMessage.tool_calls[id] = {
          name,
          args,
          status: 'running'
        }
        assistantMessage.content.push({ type: 'tool_call', id })
        nextTick(() => scrollToBottom())
      },
      (id, result, artifact) => {
        // 工具结果
        // 更新工具调用状态
        const toolCall = assistantMessage.tool_calls?.[id] || undefined
        if (toolCall) {
          toolCall.status = 'success'
          toolCall.result = result
          toolCall.artifact = artifact || null
        }

        nextTick(() => scrollToBottom())
      },
      (id, error) => {
        // 工具错误
        // 更新工具调用状态
        const toolCall = assistantMessage.tool_calls?.[id] || undefined
        if (toolCall) {
          toolCall.status = 'error'
          toolCall.error = error
        }

        nextTick(() => scrollToBottom())
      },
      () => {
        // 完成处理
        console.log('对话完成')
        assistantMessage.loading = false
<<<<<<< HEAD
        
        // 如果是第一条消息，触发父组件重新加载会话列表（以获取更新的会话名称）
        if (isFirstMessage) {
          // 发送自定义事件通知父组件重新加载会话
          window.dispatchEvent(new CustomEvent('session-name-updated'))
=======

        // 如果是第一条消息，触发父组件重新加载会话列表（以获取更新的会话名称）
        if (isFirstMessage) {
          // 重新加载会话
          nextTick(() => {
            sessionStore.listSessions()
            scrollToBottom()
          })
>>>>>>> 3c8093d1
        }
      },
      (error) => {
        // 错误处理
        console.error('对话处理错误:', error)
        ElMessage.error(`处理消息时出错: ${error}`)
        pushText(`\n\n处理出错: ${error}`)
        nextTick(() => scrollToBottom())
      }
    )

    assistantMessage.loading = false
  } catch (error) {
    console.error('发送消息失败:', error)

    // 添加错误消息
    messages.value.push({
      type: 'assistant',
      content: [{ type: 'text', content: '抱歉，处理您的请求时出现了错误。请稍后重试。' }],
      timestamp: new Date().toISOString()
    })

    await nextTick()
    scrollToBottom()
  } finally {
    isProcessingChat.value = false
  }
}

// --- Lifecycle Hooks ---
onMounted(async () => {
  await loadSessions()
  // if (!currentSessionId.value && appStore.sessions.length > 0) {
  //   appStore.setCurrentSession(appStore.sessions[0].id)
  // } else if (appStore.sessions.length === 0) {
  //   await createNewSession()
  // }
})
</script>

<template>
  <div class="chat-analysis-container">

    <!-- Session Sidebar -->
    <div :class="['session-sidebar', { 'is-closed': !isSidebarOpen }]">
      <div class="sidebar-header">
        <el-button class="new-chat-btn" @click="selectDatasetDialogVisible = true" :icon="Plus">
          新对话
        </el-button>
        <el-button @click="isSidebarOpen = false" :icon="DArrowLeft" text class="toggle-btn" />
      </div>
      <div class="session-list">
        <div v-for="session in sessions" :key="session.id"
          :class="['session-item', { active: session.id === currentSessionId }]" @click="switchSession(session.id)">
          <el-icon class="session-icon">
            <ChatDotRound />
          </el-icon>
          <span class="session-name">会话 {{ session.id.slice(0, 8) }}</span>
          <div class="session-actions">
            <el-button type="text" :icon="Edit" size="small" class="action-btn" />
            <el-button type="text" :icon="Delete" size="small" class="action-btn" />
          </div>
        </div>
      </div>
    </div>

    <!-- Chat Panel -->
    <div class="chat-panel">
      <div class="chat-panel-header">
        <el-button v-if="!isSidebarOpen" @click="isSidebarOpen = true" :icon="DArrowRight" text class="toggle-btn" />
        <span class="session-title" v-if="currentSessionId">
          会话: {{ currentSessionId.slice(0, 8) }}...
        </span>
      </div>

      <div class="chat-messages" ref="messagesContainer">
        <div v-if="!messages.length" class="empty-state">
          <el-empty description="开始您的数据分析对话吧！" />
        </div>
        <div v-for="(message, index) in messages" :key="index">
          <AssistantMessage v-if="message.type === 'assistant'" :message="message" />
          <div v-else class="user-message-container">
            <div class="user-message">
              {{ message.content }}
            </div>
<<<<<<< HEAD
            <AssistantMessage v-else :message="message" class="assistant-message"></AssistantMessage>
            <!-- 新增：建议按钮渲染 -->
            <div v-if="message.suggestions && message.suggestions.length" class="suggestion-buttons">
              <el-button
                v-for="(suggestion, idx) in message.suggestions"
                :key="idx"
                size="small"
                @click="addSampleQuestion(stripSuggestion(suggestion))"
                style="margin: 4px 4px 0 0;"
              >
                {{ stripSuggestion(suggestion) }}
              </el-button>
            </div>
=======
>>>>>>> 3c8093d1
          </div>
          <!-- 建议按钮渲染 -->
          <div v-if="message.suggestions && message.suggestions.length" class="suggestion-buttons">
            <el-button v-for="(suggestion, idx) in message.suggestions" :key="idx" size="small"
              @click="addSampleQuestion(stripSuggestion(suggestion))" style="margin: 4px 4px 0 0;">
              {{ stripSuggestion(suggestion) }}
            </el-button>
          </div>
        </div>
      </div>

      <div class="chat-input-area">
        <div class="chat-input-wrapper">
          <el-input v-model="userInput" placeholder="输入你的问题..." @keyup.enter.native.prevent="sendMessage" resize="none"
            type="textarea" :autosize="{ minRows: 1, maxRows: 5 }" :disabled="isProcessingChat" />
          <el-button @click="sendMessage" :disabled="isProcessingChat || !userInput.trim()" type="primary"
            class="send-button">
            发送
          </el-button>
        </div>
        <div class="quick-actions">
          <div class="dataset-indicator">
            <template v-if="currentDataset">
              当前数据集: <strong>{{ currentDataset.id.slice(0, 12) }}...</strong> ( <el-link type="primary"
                @click="goToAddData" :underline="false">更换</el-link> )
            </template>
            <template v-else>
              <el-link type="warning" @click="goToAddData" :underline="false">请先选择一个数据集进行分析</el-link>
            </template>
          </div>
          <el-tag class="action-tag" @click="addSampleQuestion('分析数据的基本统计信息')">基本统计</el-tag>
          <el-tag class="action-tag" @click="addSampleQuestion('绘制各列的相关性热力图')">相关性热力图</el-tag>
          <el-tag class="action-tag" @click="addSampleQuestion('检测并可视化异常值')">异常值检测</el-tag>
        </div>
      </div>
    </div>

    <!-- Select Dataset Dialog -->
    <el-dialog :v-model="selectDatasetDialogVisible" title="选择数据集以创建会话" width="600px">
      <el-empty v-if="!dataSourceStore.dataSources.length">
        <template #description>暂无数据集，请先上传或选择一个数据集。
          <el-button type="primary" @click="goToAddData">前往添加数据集</el-button>
        </template>
      </el-empty>
      <el-list v-else>
        <el-list-item v-for="[sourceId, metadata] in Object.entries(dataSourceStore.dataSources)" :key="sourceId"
          @click="sessionStore.createSession(sourceId)">
          {{ metadata.name }}
        </el-list-item>
      </el-list>
      <template #footer>
        <el-button @click="selectDatasetDialogVisible = false">关闭</el-button>
      </template>
    </el-dialog>

  </div>
</template>

<style lang="scss" scoped>
.chat-analysis-container {
  display: flex;
  height: calc(100vh - 80px);
  background-color: #f7f7f8;
}

// --- Sidebar Styles ---
.session-sidebar {
  width: 260px;
  flex-shrink: 0;
  background-color: #202123;
  color: white;
  display: flex;
  flex-direction: column;
  transition: width 0.3s ease;
  overflow: hidden;

  &.is-closed {
    width: 0;
  }
}

.sidebar-header {
  display: flex;
  align-items: center;
  justify-content: space-between;
  padding: 8px;
  flex-shrink: 0;
}

.new-chat-btn {
  flex-grow: 1;
  margin-right: 8px;
  background-color: transparent;
  border: 1px solid #4a4a4f;
  color: white;
  justify-content: flex-start;

  &:hover {
    background-color: #2a2b2e;
  }
}

.toggle-btn {
  color: #a9a9a9;

  &:hover {
    color: white;
    background-color: #2a2b2e;
  }
}


.session-list {
  flex-grow: 1;
  overflow-y: auto;
  padding: 0 8px;

  &::-webkit-scrollbar {
    width: 6px;
  }

  &::-webkit-scrollbar-thumb {
    background: #43464a;
    border-radius: 3px;
  }
}

.session-item {
  display: flex;
  align-items: center;
  padding: 10px 12px;
  margin-bottom: 4px;
  border-radius: 8px;
  cursor: pointer;
  transition: background-color 0.2s ease;
  white-space: nowrap;


  .session-icon {
    margin-right: 12px;
  }

  .session-name {
    flex-grow: 1;
    overflow: hidden;
    text-overflow: ellipsis;
  }

  .session-actions {
    display: none;
    align-items: center;

    .action-btn {
      color: #b0b0b5;
      padding: 4px;

      &:hover {
        color: white;
      }
    }
  }

  &:hover {
    background-color: #2a2b2e;

    .session-actions {
      display: flex;
    }
  }

  &.active {
    background-color: #343541;
  }
}


// --- Chat Panel Styles ---
.chat-panel {
  flex-grow: 1;
  display: flex;
  flex-direction: column;
  min-width: 0;
  /* Important for flex-grow to work correctly */
  height: 100%;
  position: relative;
  background: white;
}

.chat-panel-header {
  display: flex;
  align-items: center;
  padding: 0 8px;
  height: 49px; // Match sidebar header height
  border-bottom: 1px solid #e5e7eb;
  flex-shrink: 0;

  .session-title {
    font-weight: 500;
    margin-left: 8px;
  }
}

.chat-messages {
  flex-grow: 1;
  overflow-y: auto;
  padding: 24px;
  display: flex;
  flex-direction: column;
  gap: 24px;
}

.user-message-container {
  display: flex;
  justify-content: flex-end;
}

.user-message {
  background: #3b82f6;
  color: white;
  padding: 10px 16px;
  border-radius: 18px 18px 6px 18px;
  max-width: 75%;
  word-wrap: break-word;
}


.empty-state {
  display: flex;
  align-items: center;
  justify-content: center;
  height: 100%;
}

.chat-input-area {
  padding: 16px 24px;
  background-color: #ffffff;
  border-top: 1px solid #e5e7eb;
}

.chat-input-wrapper {
  display: flex;
  gap: 12px;
  align-items: center;
  background-color: #f4f4f5;
  border-radius: 12px;
  padding: 8px;
  border: 1px solid #e5e7eb;
  transition: box-shadow 0.2s;

  &:focus-within {
    border-color: #c0c4cc;
    box-shadow: 0 0 0 2px rgba(64, 158, 255, 0.2);
  }
}

.el-textarea {
  :deep(textarea) {
    box-shadow: none !important;
    background: transparent;
    border: none;
    padding-right: 10px;
  }
}

.send-button {
  flex-shrink: 0;
}

.quick-actions {
  display: flex;
  gap: 12px;
  margin-top: 12px;
  flex-wrap: wrap;
  align-items: center;
}

.dataset-indicator {
  font-size: 12px;
  color: #606266;
  margin-right: 8px;
}

.action-tag {
  cursor: pointer;
  transition: all 0.2s;
  background-color: #f0f2f5;
  color: #606266;
  border-color: #e5e7eb;

  &:hover {
    background-color: #e4e7ed;
    color: #303133;
    border-color: #dcdfe6;
  }
}

/* 响应式设计 */
@media (max-width: 768px) {
  .message-content {
    max-width: 85%;
  }

  .chat-input {
    padding: 16px;
  }
}

.tool-artifact {
  margin-top: 10px;
}

.image-artifact {
  text-align: center;
}

.image-caption {
  margin-top: 5px;
  font-style: italic;
  color: #666;
}

.suggestion-buttons {
  margin-top: 8px;
  display: flex;
  flex-direction: column;
  gap: 8px;
}
</style><|MERGE_RESOLUTION|>--- conflicted
+++ resolved
@@ -1,10 +1,5 @@
 <script setup lang="ts">
-<<<<<<< HEAD
-import { useAppStore } from '@/stores/app';
-import type { AssistantChatMessage, ChatEntry, ChatMessageWithSuggestions } from '@/types';
-=======
 import type { AssistantChatMessage, ChatEntry, ChatMessage } from '@/types';
->>>>>>> 3c8093d1
 import { ElMessage } from 'element-plus';
 import { computed, nextTick, onMounted, reactive, ref, watch } from 'vue';
 import AssistantMessage from '@/components/AssistantMessage.vue';
@@ -15,10 +10,6 @@
 
 type ChatMessageWithSuggestions = ChatMessage & { suggestions?: string[] }
 
-<<<<<<< HEAD
-// 响应式数据
-const inputMessage = ref<string>('')
-=======
 const router = useRouter()
 const sessionStore = useSessionStore();
 const dataSourceStore = useDataSourceStore();
@@ -27,7 +18,6 @@
 const isSidebarOpen = ref(true)
 
 const userInput = ref<string>('')
->>>>>>> 3c8093d1
 const messages = ref<ChatMessageWithSuggestions[]>([])
 const messagesContainer = ref<HTMLElement | null>(null)
 const isProcessingChat = ref<boolean>(false)
@@ -72,8 +62,6 @@
   userInput.value = question
 }
 
-<<<<<<< HEAD
-=======
 // --- Method to navigate to data management ---
 const goToAddData = () => {
   router.push('/data-management')
@@ -88,7 +76,6 @@
   })
 }
 
->>>>>>> 3c8093d1
 // 只提取“下一步建议”或“下一步行动建议”区域的建议
 const extractSuggestions = (content: string): string[] => {
   // 兼容“**下一步建议**”或“**下一步行动建议**”后有冒号、空行，提取后续所有内容直到下一个空行或结尾
@@ -109,7 +96,6 @@
       // 有序列表中遇到非有序项也停止
       break
     }
-<<<<<<< HEAD
   }
   return suggestions
 }
@@ -122,23 +108,6 @@
 }
 
 const sendMessage = async (): Promise<void> => {
-  if (!inputMessage.value.trim()) {
-    ElMessage.warning('请输入消息内容')
-    return
-=======
->>>>>>> 3c8093d1
-  }
-  return suggestions
-}
-
-// 工具函数：去除markdown粗体、冒号和多余空格，只取建议标题部分
-const stripSuggestion = (s: string) => {
-  const clean = s.replace(/\*\*/g, '').trim()
-  const idx = clean.indexOf('：')
-  return idx !== -1 ? clean.slice(0, idx) : clean
-}
-
-const sendMessage = async (): Promise<void> => {
   if (!userInput.value.trim()) return
   if (!currentDataset.value) {
     ElMessage.warning('请先选择或上传一个数据集。')
@@ -146,12 +115,8 @@
   }
   if (isProcessingChat.value) return
 
-<<<<<<< HEAD
-  const userMessage = inputMessage.value.trim()
-=======
   isProcessingChat.value = true
   const userMessage = userInput.value.trim()
->>>>>>> 3c8093d1
   const isFirstMessage = messages.value.length === 0 // 检查是否为第一条消息
 
   messages.value.push({
@@ -169,11 +134,7 @@
       timestamp: new Date().toISOString(),
       tool_calls: {},
       loading: true,
-<<<<<<< HEAD
-      suggestions: [] // 新增：建议数组
-=======
       suggestions: [],
->>>>>>> 3c8093d1
     } as AssistantChatMessage & { loading?: boolean, suggestions?: string[] })
     messages.value.push(assistantMessage)
 
@@ -191,23 +152,14 @@
     await sessionStore.sendStreamChatMessage(
       userMessage,
       (content) => {
-<<<<<<< HEAD
-        // LLM 输出
-        assistantMessage.content.push({ type: 'text', content })
-        // 新增：自动提取建议
-=======
         content = pushText(content)
 
         // 自动提取建议
->>>>>>> 3c8093d1
         const suggestions = extractSuggestions(content)
         if (suggestions.length) {
           assistantMessage.suggestions = suggestions
         }
-<<<<<<< HEAD
-=======
-
->>>>>>> 3c8093d1
+
         nextTick(() => scrollToBottom())
       },
       (id, name, args) => {
@@ -248,13 +200,6 @@
         // 完成处理
         console.log('对话完成')
         assistantMessage.loading = false
-<<<<<<< HEAD
-        
-        // 如果是第一条消息，触发父组件重新加载会话列表（以获取更新的会话名称）
-        if (isFirstMessage) {
-          // 发送自定义事件通知父组件重新加载会话
-          window.dispatchEvent(new CustomEvent('session-name-updated'))
-=======
 
         // 如果是第一条消息，触发父组件重新加载会话列表（以获取更新的会话名称）
         if (isFirstMessage) {
@@ -263,7 +208,6 @@
             sessionStore.listSessions()
             scrollToBottom()
           })
->>>>>>> 3c8093d1
         }
       },
       (error) => {
@@ -349,22 +293,6 @@
             <div class="user-message">
               {{ message.content }}
             </div>
-<<<<<<< HEAD
-            <AssistantMessage v-else :message="message" class="assistant-message"></AssistantMessage>
-            <!-- 新增：建议按钮渲染 -->
-            <div v-if="message.suggestions && message.suggestions.length" class="suggestion-buttons">
-              <el-button
-                v-for="(suggestion, idx) in message.suggestions"
-                :key="idx"
-                size="small"
-                @click="addSampleQuestion(stripSuggestion(suggestion))"
-                style="margin: 4px 4px 0 0;"
-              >
-                {{ stripSuggestion(suggestion) }}
-              </el-button>
-            </div>
-=======
->>>>>>> 3c8093d1
           </div>
           <!-- 建议按钮渲染 -->
           <div v-if="message.suggestions && message.suggestions.length" class="suggestion-buttons">
