<script setup lang="ts">
import AgentModelConfigDialog from '@/components/chat/AgentModelConfigDialog.vue';
import ChatInput from '@/components/chat/ChatInput.vue';
import ChatMessages from '@/components/chat/ChatMessages.vue';
import DatasetSelector from '@/components/chat/DatasetSelector.vue';
import ModelSelectDialog from '@/components/chat/ModelSelectDialog.vue';
import ReportGenerationDialog from '@/components/chat/report/ReportGenerationDialog.vue';
import SessionEditDialog from '@/components/chat/SessionEditDialog.vue';
import SessionSidebar from '@/components/chat/SessionSidebar.vue';
import Model from '@/components/icons/Model.vue';
import SaveWorkflowDialog from '@/components/workflow/SaveWorkflowDialog.vue';
import WorkflowManager from '@/components/workflow/WorkflowManager.vue';
import { useChat } from '@/composables/useChat';
import { useDataSourceStore } from '@/stores/datasource';
import { useLoginStore } from '@/stores/login';
import { useMCPStore } from '@/stores/mcp';
import { useSessionStore } from '@/stores/session';
import type { AssistantChatMessage, MCPConnection, MLModel } from '@/types';
import { API_BASE_URL } from '@/utils/api';
<<<<<<< HEAD
import { persistConfig } from '@/utils/tools';
import { Document, DocumentAdd, Share } from '@element-plus/icons-vue';
import { ElButton, ElMessage, ElMessageBox, ElTooltip } from 'element-plus';
=======
import { Document, Monitor, Setting, Share } from '@element-plus/icons-vue';
import { ElButton, ElIcon, ElMessage, ElMessageBox, ElTooltip } from 'element-plus';
>>>>>>> 0893ff40
import { computed, nextTick, onErrorCaptured, onMounted, reactive, ref } from 'vue';
import { useRoute, useRouter } from 'vue-router';

const router = useRouter();
const route = useRoute();
const loginStore = useLoginStore();
const sessionStore = useSessionStore();
const dataSourceStore = useDataSourceStore();
const mcpStore = useMCPStore();

// 添加全局错误处理
onErrorCaptured((err) => {
  console.error('Captured error in ChatAnalysis:', err);
  ElMessage.error('对话分析组件发生错误，请刷新页面或联系管理员');
  return false; // 阻止错误继续传播
});

// --- State for new UI ---
const isSidebarOpen = persistConfig('chat-sidebar-open', true);
const userInput = ref<string>('');
const selectDatasetDialogVisible = ref<boolean>(false);
const chatMessagesRef = ref<InstanceType<typeof ChatMessages>>();

// 当前会话的模型
const sessionModels = ref<MLModel[]>([]);

// --- 工作流相关 ---
const saveWorkflowDialogVisible = ref(false);
const workflowManagerDialogVisible = ref(false);

const sessions = computed(() => sessionStore.sessions);
const currentSessionId = computed(() => sessionStore.currentSessionId);
const currentSessionName = computed(() => sessionStore.currentSessionName);
const currentDatasetMetadatas = computed(() =>
  sessionStore.currentSession
    ? sessionStore.currentSession.dataset_ids
      .map(id => dataSourceStore.dataSources[id] || null).filter(ds => ds)
    : null
);
const currentDatasets = computed(() =>
  sessionStore.currentSession
    ? sessionStore.currentSession.dataset_ids
      .map(id => { return { id, name: dataSourceStore.dataSources[id]?.name || "unknown" }; })
    : []
);

// 当前会话的MCP连接
const currentMCPConnections = ref<MCPConnection[]>([]);

// 加载当前会话的MCP连接
const loadCurrentMCPConnections = async () => {
  if (!currentSessionId.value) {
    currentMCPConnections.value = [];
    return;
  }

  try {
    const connections = await mcpStore.getSessionConnections(currentSessionId.value);
    currentMCPConnections.value = connections;
  } catch (error) {
    console.error('加载会话 MCP 连接失败:', error);
    currentMCPConnections.value = [];
  }
};

// 加载当前会话的模型
const loadCurrentSessionModels = async () => {
  if (!currentSessionId.value) {
    sessionModels.value = [];
    return;
  }

  try {
    const models = await sessionStore.getSessionModels(currentSessionId.value);
    sessionModels.value = models;
  } catch (error) {
    console.error('加载会话模型失败:', error);
    sessionModels.value = [];
  }
};

// 会话编辑相关
const editSessionDialogVisible = ref(false);
const editingSessionId = ref('');
const editingSessionName = ref('');

// 报告生成相关状态
const reportDialogVisible = ref(false);

const modelSelectDialogVisible = ref(false);

const modelConfigDialogVisible = ref(false);

const {
  messages,
  isProcessingChat,
  ...chat
} = useChat();

// 打开保存工作流对话框
const openSaveWorkflowDialog = () => {
  if (!currentSessionId.value) {
    ElMessage.warning('请先创建或选择一个会话');
    return;
  }

  if (messages.value.length === 0) {
    ElMessage.warning('当前会话没有任何消息，无法保存工作流');
    return;
  }

  // 检查是否有工具调用
  let hasToolCalls = false;
  for (const message of messages.value) {
    if (message.type === 'assistant' && message.tool_calls && Object.keys(message.tool_calls).length > 0) {
      hasToolCalls = true;
      break;
    }
  }

  if (!hasToolCalls) {
    ElMessageBox.confirm(
      '当前会话中没有检测到工具调用，保存的工作流将无法执行任何操作。确定要继续吗？',
      '无工具调用提示',
      {
        confirmButtonText: '继续保存',
        cancelButtonText: '取消',
        type: 'warning'
      }
    ).then(() => {
      saveWorkflowDialogVisible.value = true;
    }).catch(() => { });
  } else {
    saveWorkflowDialogVisible.value = true;
  }
};

// 打开工作流管理对话框
const openWorkflowManager = () => {
  if (!currentSessionId.value) {
    ElMessage.warning('请先创建或选择一个会话');
    return;
  }

  workflowManagerDialogVisible.value = true;
};

// 工作流保存成功回调
const onWorkflowSaved = () => {
  ElMessage.success('工作流保存成功');
  saveWorkflowDialogVisible.value = false;
};

// 工作流执行成功回调
const onWorkflowExecuting = async (payload: {
  workflow_id: string;
  workflow_name: string;
  session_id: string;
  datasource_mappings: Record<string, string>;
  message: string;
}) => {
  console.log('开始执行工作流:', payload);

  // 关闭工作流管理对话框
  workflowManagerDialogVisible.value = false;

  // 使用 SSE 处理流式响应
  try {
    const response = await fetch(`${API_BASE_URL}/workflow/execute`, {
      method: 'POST',
      headers: {
        'Content-Type': 'application/json',
        ...loginStore.getAuthHeaders(),
      },
      body: JSON.stringify({
        workflow_id: payload.workflow_id,
        session_id: payload.session_id,
        datasource_mappings: payload.datasource_mappings,
      }),
    });

    if (!response.ok) {
      throw new Error(`HTTP error! status: ${response.status}`);
    }

    // 添加用户消息
    messages.value.push({
      type: 'user',
      content: payload.message,
      timestamp: new Date().toISOString(),
    });

    // 创建助手消息用于显示执行过程
    const assistantMessage = reactive({
      type: 'assistant',
      content: [],
      timestamp: new Date().toISOString(),
      tool_calls: {},
      loading: true,
      suggestions: [],
    } as AssistantChatMessage & { loading: boolean; tool_calls: NonNullable<AssistantChatMessage["tool_calls"]>; });

    messages.value.push(assistantMessage);
    scrollToBottom();

    // 处理流式响应
    const reader = response.body?.getReader();
    const decoder = new TextDecoder();

    if (!reader) {
      throw new Error('无法获取响应流');
    }

    while (true) {
      const { done, value } = await reader.read();

      if (done) {
        break;
      }

      const chunk = decoder.decode(value, { stream: true });
      const lines = chunk.split('\n');

      for (const line of lines) {
        if (!line.trim()) continue;

        try {
          const event = JSON.parse(line);

          // 处理不同类型的事件
          if (event.type === 'llm_token') {
            const content = event.content;
            if (
              !assistantMessage.content.length ||
              assistantMessage.content[assistantMessage.content.length - 1].type !== 'text'
            ) {
              assistantMessage.content.push({ type: 'text', content });
            }
            const lastText = assistantMessage.content[assistantMessage.content.length - 1] as {
              content: string;
            };
            lastText.content += content;
          } else if (event.type === 'tool_call') {
            // 工具调用开始
            const toolCallId = event.id;
            assistantMessage.content.push({
              type: 'tool_call',
              id: toolCallId,
            });
            assistantMessage.tool_calls[toolCallId] = {
              name: event.human_repr,
              args: JSON.stringify(event.args),
              status: 'running',
            };
          } else if (event.type === 'tool_result') {
            // 工具执行成功
            const toolCallId = event.id;
            if (assistantMessage.tool_calls[toolCallId]) {
              assistantMessage.tool_calls[toolCallId].status = 'success';
              assistantMessage.tool_calls[toolCallId].result = event.result;

              // 如果有图像 artifact，添加到内容中
              if (event.artifact && event.artifact.type === 'image') {
                const imageBase64 = event.artifact.base64_data;
                const caption = event.artifact.caption || '分析结果图表';
                const imageMarkdown = `\n\n![${caption}](data:image/png;base64,${imageBase64})`;
                assistantMessage.tool_calls[toolCallId].result += imageMarkdown;
              }
            }
          } else if (event.type === 'tool_error') {
            // 工具执行失败
            const toolCallId = event.id;
            if (assistantMessage.tool_calls[toolCallId]) {
              assistantMessage.tool_calls[toolCallId].status = 'error';
              assistantMessage.tool_calls[toolCallId].error = event.error;
            }
          } else if (event.type === 'done') {
            // 执行完成
            assistantMessage.loading = false;
          } else if (event.error) {
            // 错误
            ElMessage.error(`工作流执行失败: ${event.error}`);
            assistantMessage.loading = false;
          }

          scrollToBottom();
        } catch (e) {
          console.error('解析事件失败:', e, line);
        }
      }
    }

    assistantMessage.loading = false;
    scrollToBottom();

    // 刷新聊天历史
    await refreshChatHistory();
    await sessionStore.refreshSessionName(payload.session_id);

    ElMessage.success('工作流执行完成');
  } catch (error) {
    console.error('执行工作流失败:', error);
    ElMessage.error(`执行工作流失败: ${error}`);
  }
};

const openEditSessionDialog = (sessionId: string, sessionName: string) => {
  editingSessionId.value = sessionId;
  editingSessionName.value = sessionName;
  editSessionDialogVisible.value = true;
};

const saveSessionEdit = async () => {
  if (!editingSessionId.value || !editingSessionName.value.trim()) {
    ElMessage.warning('会话名称不能为空');
    return;
  }

  try {
    await sessionStore.updateSessionName(editingSessionId.value, editingSessionName.value.trim());
    ElMessage.success('会话名称更新成功');
    editSessionDialogVisible.value = false;
    await sessionStore.refreshSessionName(editingSessionId.value);
  } catch (error) {
    console.error('更新会话名称失败:', error);
    ElMessage.error('更新会话名称失败');
  }
};

const openReportDialog = async () => {
  if (!currentSessionId.value) {
    ElMessage.warning('请先选择一个会话');
    return;
  }

  if (messages.value.length === 0) {
    ElMessage.warning('当前会话没有分析内容');
    return;
  }

  reportDialogVisible.value = true;
};

const openModelSelectDialog = async () => {
  // 在打开对话框前先加载当前会话的模型
  await loadCurrentSessionModels();
  modelSelectDialogVisible.value = true;
};

const openModelConfigDialog = () => {
  if (!currentSessionId.value) {
    ElMessage.warning('请先选择一个会话');
    return;
  }
  modelConfigDialogVisible.value = true;
};

// --- Methods for new UI ---
const loadSessions = async () => {
  try {
    await sessionStore.listSessions();
  } catch (error) {
    console.error('加载会话失败:', error);
  }
};

const createNewSession = async (sourceIds: string[]) => {
  try {
    // 确保 sourceIds 是数组
    const datasetIds = Array.isArray(sourceIds) ? sourceIds : [sourceIds];

    // 如果数组为空，显示错误信息并退出
    if (datasetIds.length === 0) {
      ElMessage.warning('请至少选择一个数据集');
      return;
    }

    const session = await sessionStore.createSession(datasetIds);
    sessionStore.setCurrentSession(session);
    await refreshChatHistory();

    // 加载当前会话的MCP连接
    await loadCurrentMCPConnections();

    selectDatasetDialogVisible.value = false; // Close the dialog

    const message = datasetIds.length === 1
      ? '新对话创建成功'
      : `成功创建包含 ${datasetIds.length} 个数据集的对话`;

    ElMessage.success(message);
  } catch (error) {
    console.error('创建新会话失败:', error);
    ElMessage.error('创建新会话失败');
  }
};

const refreshChatHistory = async () => {
  if (!currentSessionId.value) return;
  await chat.refreshChatHistory(currentSessionId.value);
  nextTick(scrollToBottom);
};

const switchSession = async (sessionId: string) => {
  await sessionStore.setCurrentSessionById(sessionId);
  const session = sessions.value.find(s => s.id === sessionId);
  await refreshChatHistory();

  // 加载当前会话的MCP连接和模型
  await loadCurrentMCPConnections();
  await loadCurrentSessionModels();

  ElMessage.success(`切换到会话: ${session?.name || sessionId.slice(0, 8)}...`);
};

// 删除会话
const deleteSession = async (sessionId: string) => {
  const session = sessions.value.find(s => s.id === sessionId);
  const sessionName = session?.name || sessionId.slice(0, 8) + '...';

  try {
    await ElMessageBox.confirm(
      `确定要删除会话 "${sessionName}" 吗？删除后无法恢复。`,
      '删除会话',
      {
        confirmButtonText: '确定删除',
        cancelButtonText: '取消',
        type: 'warning',
        confirmButtonClass: 'el-button--danger'
      }
    );

    await sessionStore.deleteSession(sessionId);

    // 如果删除的是当前会话
    if (sessionId === currentSessionId.value) {
      messages.value = [];

      // 如果还有其他会话，切换到第一个会话
      if (sessions.value.length > 0) {
        await switchSession(sessions.value[0].id);
      }
    }

    ElMessage.success(`会话 "${sessionName}" 已删除`);

    // 如果没有会话了，提示用户创建新会话
    if (sessions.value.length === 0) {
      ElMessage.info('所有会话已删除，请创建新会话开始分析');
    }

  } catch (error) {
    if (error !== 'cancel') {
      console.error('删除会话失败:', error);
      ElMessage.error('删除会话失败');
    }
  }
};

// --- Method to navigate to data management ---
const goToAddData = () => {
  router.push('/data-management');
};

// --- Existing Chat Logic Methods ---
const scrollToBottom = (): void => {
  chatMessagesRef.value?.scrollToBottom();
};

const sendMessage = async (): Promise<void> => {
  if (!userInput.value.trim()) return;
  const userMessage = userInput.value.trim();
  userInput.value = '';

  await chat.sendMessage(
    userMessage,
    currentSessionId.value || null,
    currentDatasetMetadatas.value,
    scrollToBottom,
  );
};

// --- Lifecycle Hooks ---
onMounted(async () => {
  await loadSessions();
  await dataSourceStore.listDataSources(); // 加载数据源
  await mcpStore.listConnections(); // 加载MCP连接

  // 检查URL参数中的session ID
  const sessionFromUrl = route.query.session as string;
  if (sessionFromUrl) {
    // 如果URL中有session参数，切换到该会话
    await switchSession(sessionFromUrl);
  } else if (currentSessionId.value) {
    // 如果没有URL参数但有当前会话，加载当前会话的数据
    await refreshChatHistory();
    await loadCurrentMCPConnections(); // 加载当前会话的MCP连接
    await loadCurrentSessionModels(); // 加载当前会话的模型
  }
});
</script>

<template>
  <div class="chat-analysis-container">

    <!-- Session Sidebar -->
    <SessionSidebar v-model:isSidebarOpen="isSidebarOpen"
      v-model:sessionMCPConnections="currentMCPConnections"
      @switch-session="switchSession"
      @create-session="selectDatasetDialogVisible = true"
      @edit-session="openEditSessionDialog"
      @delete-session="deleteSession" />

    <!-- Chat Panel -->
    <div class="chat-panel">
      <!-- Chat Panel Header -->
      <div class="chat-panel-header">
        <div class="header-left">
          <!-- 会话标题 -->
          <el-tooltip :content="currentSessionName" placement="bottom">
            <span class="session-title" v-if="currentSessionId">
              {{ currentSessionName }}
            </span>
          </el-tooltip>
        </div>
        <div class="header-right">
          <el-button v-if="currentSessionId" @click="openModelSelectDialog" :icon="Model"
            :type="sessionModels.length ? 'primary' : 'default'">
            {{ sessionModels?.length || 0 > 0 ? `已选择 ${sessionModels.length} 个模型` : '机器学习模型' }}
          </el-button>
          <el-button @click="openSaveWorkflowDialog" :icon="DocumentAdd" class="workflow-btn">
            保存流程
          </el-button>
          <el-button @click="openWorkflowManager" :icon="Share" class="workflow-btn">
            调用流程
          </el-button>
<<<<<<< HEAD
          <el-button @click="openReportDialog" :icon="Document" text class="workflow-btn">
            生成报告
=======
          <el-button @click="openReportDialog" class="workflow-btn">
            <el-icon class="icon-margin">
              <Document />
            </el-icon>生成报告
          </el-button>
          <div class="action-divider"></div>
          <el-button v-if="currentSessionId" @click="openModelConfigDialog" type="success" plain>
            <el-icon class="icon-margin">
              <Setting />
            </el-icon>
            模型配置
>>>>>>> 0893ff40
          </el-button>
        </div>
      </div>

      <!-- Chat Messages Area -->
      <ChatMessages :messages="messages"
        :currentSessionId="currentSessionId"
        :currentDatasetExists="(currentDatasetMetadatas?.length || 0) > 0"
        @add-sample-question="userInput = $event"
        ref="chatMessagesRef" />

      <!-- Chat Input Area -->
      <ChatInput v-model:input="userInput"
        :isProcessingChat="isProcessingChat"
        :currentDatasets="currentDatasetMetadatas"
        :mcpConnections="currentMCPConnections"
        :sessionModels="sessionModels"
        @send="sendMessage"
        @go-to-data="goToAddData" />
    </div>


    <!-- Select Dataset Dialog -->
    <DatasetSelector v-model:visible="selectDatasetDialogVisible"
      @create-session="createNewSession"
      @go-to-data="goToAddData" />

    <!-- Session Edit Dialog -->
    <SessionEditDialog v-model:visible="editSessionDialogVisible"
      v-model:sessionName="editingSessionName"
      :sessionId="editingSessionId"
      @save="saveSessionEdit" />

    <!-- Report Generation Dialog -->
    <ReportGenerationDialog v-model:visible="reportDialogVisible" />

    <!-- Model Selection Dialog -->
    <ModelSelectDialog v-if="currentSessionId" v-model:visible="modelSelectDialogVisible"
      v-model:session-models="sessionModels" :current-session-id="currentSessionId"
      @models-updated="loadCurrentSessionModels" />

    <!-- Agent Model Config Dialog -->
    <AgentModelConfigDialog v-model:visible="modelConfigDialogVisible" />

    <!-- 保存工作流对话框 -->
    <SaveWorkflowDialog
      v-model:visible="saveWorkflowDialogVisible"
      :messages="messages"
      :sessionId="currentSessionId || ''"
      @saved="onWorkflowSaved" />

    <!-- 工作流管理对话框 -->
    <WorkflowManager
      v-model:visible="workflowManagerDialogVisible"
      :selectionMode="true"
      :sessionId="currentSessionId || ''"
      :dataSources="currentDatasets"
      @workflowExecuting="onWorkflowExecuting" />
  </div>
</template>

<style lang="scss" scoped>
.chat-analysis-container {
  display: flex;
  height: 100vh;
  background-color: #ffffff;
  margin: -16px;
  /* 抵消 layout-content 的 padding */
}

// --- Chat Panel Styles ---
.chat-panel {
  flex-grow: 1;
  display: flex;
  flex-direction: column;
  min-width: 0;
  height: 100%;
  position: relative;
  background: #ffffff;
  overflow: hidden;
  /* 防止内容溢出 */
}

.chat-panel-header {
  display: flex;
  align-items: center;
  justify-content: space-between;
  padding: 12px 16px;
  /* 修改为与 SessionSidebar 一致的内边距 */
  height: 56px;
  /* 固定高度与 SessionSidebar 保持一致 */
  border-bottom: 1px solid #e5e7eb;
  flex-shrink: 0;
  background: #ffffff;

  .header-left {
    display: flex;
    align-items: center;
  }

  .header-right {
    display: flex;
    align-items: center;
    gap: 8px;
  }

  .toggle-btn {
    color: #6b7280;
    padding: 8px;
    border-radius: 6px;
    transition: all 0.2s ease;

    &:hover {
      color: #374151;
      background-color: #f3f4f6;
    }
  }

  .session-title {
    font-weight: 600;
    margin-left: 12px;
    color: #1f2937;
    font-size: 16px;
    max-height: 1.2rem;
    overflow: hidden;
  }
}

/* 响应式设计 */
@media (max-width: 768px) {
  .chat-analysis-container {
    flex-direction: column;
  }

  .session-sidebar {
    width: 100%;
    max-height: 200px;
    border-right: none;
    border-bottom: 1px solid #e5e7eb;

    &.is-closed {
      max-height: 0;
      overflow: hidden;
    }
  }

  .user-message {
    max-width: 85%;
  }

  .chat-input-area {
    padding: 12px 16px 16px;
  }

  .quick-actions {
    justify-content: flex-start;
  }

  .dataset-indicator {
    margin-right: 8px;
    margin-bottom: 8px;
  }
}

@keyframes pulse {

  0%,
  100% {
    transform: scale(1);
  }

  50% {
    transform: scale(1.05);
  }
}

@keyframes rotating {
  from {
    transform: rotate(0deg);
  }

  to {
    transform: rotate(360deg);
  }
}

.rotating {
  animation: rotating 2s linear infinite;
}

/* 报告生成相关样式 */
.report-generation-options {
  margin-bottom: 24px;

  .template-selection {
    display: flex;
    gap: 16px;
    align-items: center;
    margin-bottom: 16px;
  }
}

.template-preview {
  margin-top: 24px;
  padding: 16px;
  border: 1px solid #e5e7eb;
  border-radius: 8px;
  background: #f9fafb;

  h4 {
    margin: 0 0 8px 0;
    color: #374151;
    font-weight: 600;
  }

  p {
    margin: 0 0 16px 0;
    color: #6b7280;
    font-size: 14px;
  }

  .template-content {
    max-height: 300px;
    overflow-y: auto;

    pre {
      background: #f3f4f6;
      padding: 12px;
      border-radius: 6px;
      font-size: 12px;
      line-height: 1.5;
      margin: 0;
      white-space: pre-wrap;
      word-wrap: break-word;
    }
  }
}

.template-management {
  .management-actions {
    margin-bottom: 16px;
  }
}

.workflow-btn {
  margin-right: 8px;
  font-size: 13px;
  border: 1px solid #dcdfe6;

  &:hover {
    color: var(--el-color-primary);
    border-color: var(--el-color-primary-light-7);
    background-color: var(--el-color-primary-light-9);
  }

  .icon-margin {
    margin-right: 4px;
  }
}

.report-preview-section {
  margin-top: 24px;
  padding: 16px;
  border: 1px solid #e5e7eb;
  border-radius: 8px;
  background: #f9fafb;

  h3 {
    margin: 0 0 16px 0;
    color: #374151;
  }
}

.report-figures-section {
  margin-top: 24px;

  h3 {
    margin: 0 0 16px 0;
    color: #374151;
  }
}
</style><|MERGE_RESOLUTION|>--- conflicted
+++ resolved
@@ -17,14 +17,9 @@
 import { useSessionStore } from '@/stores/session';
 import type { AssistantChatMessage, MCPConnection, MLModel } from '@/types';
 import { API_BASE_URL } from '@/utils/api';
-<<<<<<< HEAD
 import { persistConfig } from '@/utils/tools';
-import { Document, DocumentAdd, Share } from '@element-plus/icons-vue';
-import { ElButton, ElMessage, ElMessageBox, ElTooltip } from 'element-plus';
-=======
-import { Document, Monitor, Setting, Share } from '@element-plus/icons-vue';
+import { Document, DocumentAdd, Setting, Share } from '@element-plus/icons-vue';
 import { ElButton, ElIcon, ElMessage, ElMessageBox, ElTooltip } from 'element-plus';
->>>>>>> 0893ff40
 import { computed, nextTick, onErrorCaptured, onMounted, reactive, ref } from 'vue';
 import { useRoute, useRouter } from 'vue-router';
 
@@ -541,74 +536,68 @@
     <!-- Chat Panel -->
     <div class="chat-panel">
       <!-- Chat Panel Header -->
-      <div class="chat-panel-header">
+      <div class="chat-panel-header" v-if="currentSessionId">
         <div class="header-left">
           <!-- 会话标题 -->
           <el-tooltip :content="currentSessionName" placement="bottom">
-            <span class="session-title" v-if="currentSessionId">
+            <span class="session-title">
               {{ currentSessionName }}
             </span>
           </el-tooltip>
         </div>
         <div class="header-right">
-          <el-button v-if="currentSessionId" @click="openModelSelectDialog" :icon="Model"
+          <el-button @click="openModelSelectDialog" :icon="Model"
             :type="sessionModels.length ? 'primary' : 'default'">
             {{ sessionModels?.length || 0 > 0 ? `已选择 ${sessionModels.length} 个模型` : '机器学习模型' }}
           </el-button>
-          <el-button @click="openSaveWorkflowDialog" :icon="DocumentAdd" class="workflow-btn">
+          <el-button @click="openSaveWorkflowDialog" class="panel-header-btn">
+            <el-icon class="icon-margin">
+              <DocumentAdd />
+            </el-icon>
             保存流程
           </el-button>
-          <el-button @click="openWorkflowManager" :icon="Share" class="workflow-btn">
+          <el-button @click="openWorkflowManager" class="panel-header-btn">
+            <el-icon class="icon-margin">
+              <Share />
+            </el-icon>
             调用流程
           </el-button>
-<<<<<<< HEAD
-          <el-button @click="openReportDialog" :icon="Document" text class="workflow-btn">
-            生成报告
-=======
-          <el-button @click="openReportDialog" class="workflow-btn">
+          <el-button @click="openReportDialog" class="panel-header-btn">
             <el-icon class="icon-margin">
               <Document />
-            </el-icon>生成报告
+            </el-icon>
+            生成报告
           </el-button>
           <div class="action-divider"></div>
-          <el-button v-if="currentSessionId" @click="openModelConfigDialog" type="success" plain>
+          <el-button @click="openModelConfigDialog" type="success" plain>
             <el-icon class="icon-margin">
               <Setting />
             </el-icon>
             模型配置
->>>>>>> 0893ff40
           </el-button>
         </div>
       </div>
 
       <!-- Chat Messages Area -->
-      <ChatMessages :messages="messages"
-        :currentSessionId="currentSessionId"
-        :currentDatasetExists="(currentDatasetMetadatas?.length || 0) > 0"
-        @add-sample-question="userInput = $event"
+      <ChatMessages :messages="messages" :currentSessionId="currentSessionId"
+        :currentDatasetExists="(currentDatasetMetadatas?.length || 0) > 0" @add-sample-question="userInput = $event"
         ref="chatMessagesRef" />
 
       <!-- Chat Input Area -->
-      <ChatInput v-model:input="userInput"
-        :isProcessingChat="isProcessingChat"
+      <ChatInput v-model:input="userInput" :isProcessingChat="isProcessingChat"
         :currentDatasets="currentDatasetMetadatas"
-        :mcpConnections="currentMCPConnections"
-        :sessionModels="sessionModels"
-        @send="sendMessage"
+        :mcpConnections="currentMCPConnections" :sessionModels="sessionModels" @send="sendMessage"
         @go-to-data="goToAddData" />
     </div>
 
 
     <!-- Select Dataset Dialog -->
-    <DatasetSelector v-model:visible="selectDatasetDialogVisible"
-      @create-session="createNewSession"
+    <DatasetSelector v-model:visible="selectDatasetDialogVisible" @create-session="createNewSession"
       @go-to-data="goToAddData" />
 
     <!-- Session Edit Dialog -->
-    <SessionEditDialog v-model:visible="editSessionDialogVisible"
-      v-model:sessionName="editingSessionName"
-      :sessionId="editingSessionId"
-      @save="saveSessionEdit" />
+    <SessionEditDialog v-model:visible="editSessionDialogVisible" v-model:sessionName="editingSessionName"
+      :sessionId="editingSessionId" @save="saveSessionEdit" />
 
     <!-- Report Generation Dialog -->
     <ReportGenerationDialog v-model:visible="reportDialogVisible" />
@@ -622,19 +611,13 @@
     <AgentModelConfigDialog v-model:visible="modelConfigDialogVisible" />
 
     <!-- 保存工作流对话框 -->
-    <SaveWorkflowDialog
-      v-model:visible="saveWorkflowDialogVisible"
-      :messages="messages"
+    <SaveWorkflowDialog v-model:visible="saveWorkflowDialogVisible" :messages="messages"
       :sessionId="currentSessionId || ''"
       @saved="onWorkflowSaved" />
 
     <!-- 工作流管理对话框 -->
-    <WorkflowManager
-      v-model:visible="workflowManagerDialogVisible"
-      :selectionMode="true"
-      :sessionId="currentSessionId || ''"
-      :dataSources="currentDatasets"
-      @workflowExecuting="onWorkflowExecuting" />
+    <WorkflowManager v-model:visible="workflowManagerDialogVisible" :selectionMode="true"
+      :sessionId="currentSessionId || ''" :dataSources="currentDatasets" @workflowExecuting="onWorkflowExecuting" />
   </div>
 </template>
 
@@ -821,7 +804,7 @@
   }
 }
 
-.workflow-btn {
+.panel-header-btn {
   margin-right: 8px;
   font-size: 13px;
   border: 1px solid #dcdfe6;
@@ -835,6 +818,15 @@
   .icon-margin {
     margin-right: 4px;
   }
+}
+
+.action-divider {
+  display: inline-block;
+  height: 20px;
+  width: 1px;
+  background-color: #dcdfe6;
+  margin: 0 8px;
+  vertical-align: middle;
 }
 
 .report-preview-section {
