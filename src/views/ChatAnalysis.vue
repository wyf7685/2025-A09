<script setup lang="ts">
import AssistantMessage from '@/components/AssistantMessage.vue';
import { useDataSourceStore } from '@/stores/datasource';
import { useSessionStore } from '@/stores/session';
<<<<<<< HEAD
import type {
  AssistantChatMessage, AssistantChatMessageContent, AssistantChatMessageText, ChatMessage, FlowStep
} from '@/types';
import {
  ChatDotRound, DArrowLeft, DArrowRight, DataAnalysis, Delete, Document, DocumentCopy,
  Edit, PieChart, Plus, Search, WarningFilled, Monitor, Setting, Loading, CircleCheck, Clock
} from '@element-plus/icons-vue';
=======
import type { AssistantChatMessage, AssistantChatMessageContent, AssistantChatMessageText, ChatMessage } from '@/types';
import { ChatDotRound, DArrowLeft, DArrowRight, DataAnalysis, Delete, Document, DocumentCopy, Edit, PieChart, Plus, Search, WarningFilled } from '@element-plus/icons-vue';
>>>>>>> e8118b71
import { ElMessage, ElMessageBox } from 'element-plus';
import { computed, nextTick, onMounted, reactive, ref } from 'vue';
import { useRouter } from 'vue-router';
import FlowPanel from '@/components/FlowPanel.vue';
import { turncateString } from '@/utils/tools';

type ChatMessageWithSuggestions = ChatMessage & { loading?: boolean, suggestions?: string[] }

const router = useRouter()
const sessionStore = useSessionStore();
const dataSourceStore = useDataSourceStore();

// --- State for new UI ---
const isSidebarOpen = ref(true)

const userInput = ref<string>('')
const messages = ref<ChatMessageWithSuggestions[]>([])
const messagesContainer = ref<HTMLElement | null>(null)
const isProcessingChat = ref<boolean>(false)
const selectDatasetDialogVisible = ref<boolean>(false)
const isFlowPanelOpen = ref<boolean>(true) // 控制流程图面板的显示/隐藏
const isDeletingSession = ref<boolean>(false) // 防止重复删除操作
const flowPanelRef = ref<InstanceType<typeof FlowPanel>>()

const sessions = computed(() => sessionStore.sessions)
const currentSessionId = computed(() => sessionStore.currentSession?.id)
const currentDataset = computed(() =>
  sessionStore.currentSession
    ? dataSourceStore.dataSources[sessionStore.currentSession.dataset_id]
    : null
);

// 会话编辑相关
const editSessionDialogVisible = ref(false)
const editingSessionId = ref('')
const editingSessionName = ref('')

const openEditSessionDialog = (sessionId: string, sessionName: string) => {
  editingSessionId.value = sessionId
  editingSessionName.value = sessionName
  editSessionDialogVisible.value = true
}

const saveSessionEdit = async () => {
  if (!editingSessionId.value || !editingSessionName.value.trim()) {
    ElMessage.warning('会话名称不能为空')
    return
  }

  try {
    await sessionStore.updateSessionName(editingSessionId.value, editingSessionName.value.trim())
    ElMessage.success('会话名称更新成功')
    editSessionDialogVisible.value = false
  } catch (error) {
    console.error('更新会话名称失败:', error)
    ElMessage.error('更新会话名称失败')
  }
}

// 修改confirmDeleteSession函数
const confirmDeleteSession = async (sessionId: string, sessionName: string) => {
  try {
    await ElMessageBox.confirm(
      `确定要删除会话 "${sessionName}" 吗？此操作不可恢复。`,
      '删除确认',
      {
        confirmButtonText: '确定删除',
        cancelButtonText: '取消',
        type: 'warning',
      }
    )

    try {
      await sessionStore.deleteSession(sessionId)
      ElMessage.success('会话删除成功')
      
      // 如果删除的是当前会话，清空消息列表
      if (sessionId === currentSessionId.value) {
        messages.value = []
      }
      
      // 如果还有其他会话，自动切换到第一个
      if (sessions.value.length > 0) {
        await switchSession(sessions.value[0].id)
      }
    } catch (error) {
      console.error('删除会话失败:', error)
      ElMessage.error('删除会话失败，请稍后重试')
    }
  } catch (error) {
    if (error !== 'cancel') {
      console.error('删除会话对话框错误:', error)
    }
  }
}

// --- Methods for new UI ---
const loadSessions = async () => {
  try {
    await sessionStore.listSessions()
  } catch (error) {
    console.error('加载会话失败:', error)
  }
}

const createNewSession = async (sourceId: string) => {
  try {
    const session = await sessionStore.createSession(sourceId)
    sessionStore.setCurrentSession(session)
    await refreshChatHistory()
    selectDatasetDialogVisible.value = false // Close the dialog
    ElMessage.success('新对话创建成功')
  } catch (error) {
    console.error('创建新会话失败:', error)
    ElMessage.error('创建新会话失败')
  }
}

const mergeTextPart = (parts: AssistantChatMessageContent[]): AssistantChatMessageContent[] => {
  const merged: AssistantChatMessageContent[] = [];
  for (const part of parts) {
    if (part.type !== 'text' || !merged.length || merged[merged.length - 1].type !== 'text') {
      merged.push(part);
    } else {
      const lastText = merged[merged.length - 1] as AssistantChatMessageText;
      lastText.content += part.content;
    }
  }
  return merged;
}

const refreshChatHistory = async () => {
  if (!currentSessionId.value) return
  const session = await sessionStore.getSession(currentSessionId.value)
  messages.value = session.chat_history.map((entry) => [entry.user_message, {
    ...entry.assistant_response,
    content: mergeTextPart(entry.assistant_response.content),
  }]).flat() || []
  scrollToBottom()
}

const switchSession = async (sessionId: string) => {
  await sessionStore.setCurrentSessionById(sessionId)
  const session = sessions.value.find(s => s.id === sessionId)
  await refreshChatHistory()
  ElMessage.success(`切换到会话: ${session?.name || sessionId.slice(0, 8)}...`)
}

// 删除会话
const deleteSession = async (sessionId: string, event: Event) => {
  // 阻止事件冒泡，避免触发会话切换
  event.stopPropagation()

  // 防止重复操作
  if (isDeletingSession.value) return

  const session = sessions.value.find(s => s.id === sessionId)
  const sessionName = session?.name || sessionId.slice(0, 8) + '...'

  try {
    await ElMessageBox.confirm(
      `确定要删除会话 "${sessionName}" 吗？删除后无法恢复。`,
      '删除会话',
      {
        confirmButtonText: '确定删除',
        cancelButtonText: '取消',
        type: 'warning',
        confirmButtonClass: 'el-button--danger'
      }
    )

    isDeletingSession.value = true

    await sessionStore.deleteSession(sessionId)

    // 如果删除的是当前会话
    if (sessionId === currentSessionId.value) {
      messages.value = []
      flowPanelRef.value?.clearFlowSteps()

      // 如果还有其他会话，切换到第一个会话
      if (sessions.value.length > 0) {
        await switchSession(sessions.value[0].id)
      }
    }

    ElMessage.success(`会话 "${sessionName}" 已删除`)

    // 如果没有会话了，提示用户创建新会话
    if (sessions.value.length === 0) {
      ElMessage.info('所有会话已删除，请创建新会话开始分析')
    }

  } catch (error) {
    if (error !== 'cancel') {
      console.error('删除会话失败:', error)
      ElMessage.error('删除会话失败')
    }
  } finally {
    isDeletingSession.value = false
  }
}

// --- Method to add quick prompts ---
const addSampleQuestion = (question: string) => {
  userInput.value = question
}

// --- Method to navigate to data management ---
const goToAddData = () => {
  router.push('/data-management')
}

// --- Existing Chat Logic Methods ---
const scrollToBottom = (): void => {
  nextTick(() => {
    if (messagesContainer.value) {
      messagesContainer.value.scrollTop = messagesContainer.value.scrollHeight
    }
  })
}

// 只提取“下一步建议”或“下一步行动建议”区域的建议
const extractSuggestions = (content: string): string[] => {
  // 兼容“**下一步建议**”或“**下一步行动建议**”后有冒号、空行，提取后续所有内容直到下一个空行或结尾
  const match = content.match(/\*?\*?(下一步建议|下一步行动建议)\*?\*?[:：]?\s*\n*([\s\S]*?)(?=\n{2,}|$)/)
  if (!match) return []
  // 只提取第一个有序列表（1. ...）开始的所有有序条目
  const lines = match[2].split('\n')
  const suggestions: string[] = []
  let inList = false
  for (const line of lines) {
    if (/^\d+\.\s+/.test(line)) {
      inList = true
      suggestions.push(line.replace(/^\d+\.\s+/, '').trim())
    } else if (inList && !line.trim()) {
      // 有序列表后遇到空行则停止
      break
    } else if (inList && !/^\d+\.\s+/.test(line)) {
      // 有序列表中遇到非有序项也停止
      break
    }
  }
  return suggestions
}

// 工具函数：去除markdown粗体、冒号和多余空格，只取建议标题部分
const stripSuggestion = (s: string) => {
  const clean = s.replace(/\*\*/g, '').trim()
  const idx = clean.indexOf('：')
  return idx !== -1 ? clean.slice(0, idx) : clean
}

const sendMessage = async (): Promise<void> => {
  if (!userInput.value.trim()) return
  if (!currentDataset.value) {
    ElMessage.warning('请先选择或上传一个数据集。')
    return
  }
  if (isProcessingChat.value) return

  isProcessingChat.value = true
  const userMessage = userInput.value.trim()
  const isFirstMessage = messages.value.length === 0 // 检查是否为第一条消息

  // 如果是第一条消息，立即更新会话名称
  if (isFirstMessage && currentSessionId.value) {
    const sessionName = userMessage.length > 30 ? userMessage.substring(0, 30) + '...' : userMessage
    sessionStore.updateSessionName(currentSessionId.value, sessionName)
  }

  // 智能路线选择
  const selectedRouteForThisMessage = flowPanelRef.value?.autoSelectRoute(userMessage)

  // 更新固定路线步骤状态
  // 第一步：用户输入
  flowPanelRef.value?.logRouteStatus('开始处理用户输入')
  flowPanelRef.value?.updateRouteStep(0, 'completed')

  // 第二步：AI分析处理
  flowPanelRef.value?.updateRouteStep(1, 'active')

  // 设置超时保护，防止流程图永远卡在AI分析阶段
  const timeoutId = setTimeout(() => {
    console.warn('AI分析处理超时，强制完成流程图步骤')
    if (selectedRouteForThisMessage === 'route1') {
      flowPanelRef.value?.updateRouteStep(1, 'completed')
      flowPanelRef.value?.updateRouteStep(2, 'completed')
    } else {
      flowPanelRef.value?.updateRouteStep(1, 'completed')
      flowPanelRef.value?.updateRouteStep(2, 'completed')
      flowPanelRef.value?.updateRouteStep(4, 'completed')
    }
    flowPanelRef.value?.logRouteStatus('超时保护：强制完成流程')
  }, 30000) // 30秒超时

  messages.value.push({
    type: 'user',
    content: userMessage,
    timestamp: new Date().toISOString()
  })
  userInput.value = ''
  scrollToBottom()
  try {
    // 创建一个初始的空AI回复消息
    const assistantMessage = reactive({
      type: 'assistant',
      content: [],
      timestamp: new Date().toISOString(),
      tool_calls: {},
      loading: true,
      suggestions: [],
    } as AssistantChatMessage & { loading?: boolean, suggestions?: string[] })
    messages.value.push(assistantMessage)

    const pushText = (content: string) => {
      if (!assistantMessage.content.length || assistantMessage.content[assistantMessage.content.length - 1].type !== 'text') {
        assistantMessage.content.push({ type: 'text', content })
        return content
      }
      const lastText = assistantMessage.content[assistantMessage.content.length - 1] as { content: string }
      lastText.content += content
      return lastText.content
    }

    // 使用流式API
    await sessionStore.sendStreamChatMessage(
      userMessage,
      (content) => {
        content = pushText(content)

        // 自动提取建议
        const suggestions = extractSuggestions(content)
        if (suggestions.length) {
          assistantMessage.suggestions = suggestions
        }

        // 如果AI开始输出内容，说明分析阶段基本完成
        if (content.length > 20) {
          if (selectedRouteForThisMessage === 'route1') {
            // 路线1：渐进式推进流程
            if (content.length > 50 && flowPanelRef.value?.route1Steps[1]?.status === 'active') {
              console.log('路线1：AI分析达到50字符，标记为完成')
              flowPanelRef.value?.updateRouteStep(1, 'completed') // AI分析处理完成
              flowPanelRef.value?.updateRouteStep(2, 'active')    // 开始生成报告
            }
            if (content.length > 200 && flowPanelRef.value?.route1Steps[2]?.status === 'active') {
              console.log('路线1：内容达到200字符，报告生成完成')
              flowPanelRef.value?.updateRouteStep(2, 'completed') // 生成报告完成
            }
          } else if (selectedRouteForThisMessage === 'route2') {
            // 路线2：如果还没有工具调用，可能是纯文本回复
            if (content.length > 50 && (!assistantMessage.tool_calls || Object.keys(assistantMessage.tool_calls).length === 0)) {
              console.log('路线2：纯文本回复，完成相应步骤')
              flowPanelRef.value?.updateRouteStep(1, 'completed') // AI分析处理完成
              flowPanelRef.value?.updateRouteStep(2, 'completed') // 判断执行工具完成（决定不需要工具）
            }
          }
        }

        nextTick(() => scrollToBottom())
      },
      (id, name, args) => {
        // 工具调用
        if (!assistantMessage.tool_calls) assistantMessage.tool_calls = {}
        assistantMessage.tool_calls[id] = {
          name,
          args,
          status: 'running'
        }
        assistantMessage.content.push({ type: 'tool_call', id })

        // 更新路线步骤：工具调用开始
        if (selectedRouteForThisMessage === 'route2') {
          flowPanelRef.value?.updateRouteStep(1, 'completed') // AI分析处理完成
          flowPanelRef.value?.updateRouteStep(2, 'completed') // 判断执行工具完成
          flowPanelRef.value?.updateRouteStep(3, 'active')    // 调用执行工具开始
        }

        nextTick(() => scrollToBottom())
      },
      (id, result, artifact) => {
        // 工具结果
        // 更新工具调用状态
        const toolCall = assistantMessage.tool_calls?.[id] || undefined
        if (toolCall) {
          toolCall.status = 'success'
          toolCall.result = result
          toolCall.artifact = artifact || null
        }

        // 工具调用完成，更新路线步骤
        if (selectedRouteForThisMessage === 'route2') {
          flowPanelRef.value?.updateRouteStep(3, 'completed') // 调用执行工具完成
          flowPanelRef.value?.updateRouteStep(4, 'active')    // 是否进行循环

          // 自动完成循环判断步骤（默认不循环）
          setTimeout(() => {
            flowPanelRef.value?.updateRouteStep(4, 'completed') // 完成循环判断
          }, 1000)
        }

        nextTick(() => scrollToBottom())
      },
      (id, error) => {
        // 工具错误
        // 更新工具调用状态
        const toolCall = assistantMessage.tool_calls?.[id] || undefined
        if (toolCall) {
          toolCall.status = 'error'
          toolCall.error = error
        }

        nextTick(() => scrollToBottom())
      },
      () => {
        // 完成处理
        console.log('对话完成')
        console.log('selectedRouteForThisMessage:', selectedRouteForThisMessage)
        console.log('assistantMessage.tool_calls:', assistantMessage.tool_calls)

        // 清除超时保护
        clearTimeout(timeoutId)

        assistantMessage.loading = false
        flowPanelRef.value?.logRouteStatus('对话处理完成')

        // 根据路线和当前状态更新步骤
        if (selectedRouteForThisMessage === 'route1') {
          console.log('执行路线1完成逻辑')
          // 路线1：如果AI分析还在进行中，先完成它，然后完成生成报告
          flowPanelRef.value?.updateRouteStep(1, 'completed') // AI分析处理完成
          flowPanelRef.value?.updateRouteStep(2, 'completed') // 生成报告完成
        } else if (selectedRouteForThisMessage === 'route2') {
          console.log('执行路线2完成逻辑')
          // 路线2：检查当前状态并完成剩余步骤
          if (!assistantMessage.tool_calls || Object.keys(assistantMessage.tool_calls).length === 0) {
            console.log('路线2：没有工具调用')
            // 没有工具调用的情况
            flowPanelRef.value?.updateRouteStep(1, 'completed') // AI分析处理完成
            flowPanelRef.value?.updateRouteStep(2, 'completed') // 判断执行工具完成（决定不需要工具）
            flowPanelRef.value?.updateRouteStep(4, 'completed') // 直接完成，不进行循环
          } else {
            console.log('路线2：有工具调用')
            // 有工具调用的情况，确保最后一步完成
            flowPanelRef.value?.updateRouteStep(4, 'completed') // 完成循环判断
          }
        }

        // 如果是第一条消息，从后端获取最终的会话名称（可能经过后端清理）
        if (isFirstMessage && currentSessionId.value) {
          // 异步获取最新的会话信息，但不阻塞UI
          sessionStore.getSession(currentSessionId.value).then(session => {
            if (session.name && session.name !== sessions.value.find(s => s.id === currentSessionId.value)?.name) {
              sessionStore.updateSessionName(currentSessionId.value!, session.name)
            }
          }).catch(error => {
            console.error('获取会话信息失败:', error)
          })
        }

        nextTick(() => scrollToBottom())
      },
      (error) => {
        // 错误处理
        console.error('对话处理错误:', error)

        // 清除超时保护
        clearTimeout(timeoutId)

        ElMessage.error(`处理消息时出错: ${error}`)
        pushText(`\n\n处理出错: ${error}`)

        // 更新流程图状态为错误
        if (selectedRouteForThisMessage === 'route1') {
          // 如果当前在AI分析阶段出错
          const route1Steps = flowPanelRef.value?.route1Steps || []
          if (route1Steps[1].status === 'active') {
            route1Steps[1].status = 'completed' // 标记AI分析完成（虽然有错误）
            route1Steps[2].status = 'completed' // 尝试完成报告生成
          }
        } else if (selectedRouteForThisMessage === 'route2') {
          // 根据当前进度更新状态
          const route2Steps = flowPanelRef.value?.route2Steps || []
          for (let i = 0; i < route2Steps.length; i++) {
            if (route2Steps[i].status === 'active') {
              route2Steps[i].status = 'completed'
              break
            }
          }
        }

        nextTick(() => scrollToBottom())
      },
      flowPanelRef.value?.selectedModel // 传递选择的模型ID
    )

    assistantMessage.loading = false
  } catch (error) {
    console.error('发送消息失败:', error)

    // 清除超时保护
    clearTimeout(timeoutId)

    flowPanelRef.value?.logRouteStatus('发送消息出现错误')

    // 添加错误消息
    messages.value.push({
      type: 'assistant',
      content: [{ type: 'text', content: '抱歉，处理您的请求时出现了错误。请稍后重试。' }],
      timestamp: new Date().toISOString()
    })

    // 确保流程图状态正确结束
    if (selectedRouteForThisMessage === 'route1') {
      flowPanelRef.value?.updateRouteStep(1, 'completed')
      flowPanelRef.value?.updateRouteStep(2, 'completed')
    } else if (selectedRouteForThisMessage === 'route2') {
      flowPanelRef.value?.updateRouteStep(1, 'completed')
      flowPanelRef.value?.updateRouteStep(2, 'completed')
      flowPanelRef.value?.updateRouteStep(4, 'completed')
    }

    await nextTick()
    scrollToBottom()
  } finally {
    isProcessingChat.value = false
  }
}

// --- Lifecycle Hooks ---
onMounted(async () => {
  await loadSessions()
  await dataSourceStore.listDataSources() // 加载数据源
})
</script>

<template>
  <div class="chat-analysis-container">

    <!-- Session Sidebar -->
    <div :class="['session-sidebar', { 'is-closed': !isSidebarOpen }]">
      <div class="sidebar-header">
        <el-button class="new-chat-btn" @click="selectDatasetDialogVisible = true" :icon="Plus">
          新对话
        </el-button>
        <el-button @click="isSidebarOpen = false" :icon="DArrowLeft" text class="toggle-btn" />
      </div>
      <div class="session-list">
        <div v-for="session in sessions" :key="session.id"
          :class="['session-item', { active: session.id === currentSessionId }]" @click="switchSession(session.id)">
          <el-icon class="session-icon">
            <ChatDotRound />
          </el-icon>
          <span class="session-name">{{ session.name || `会话 ${session.id.slice(0, 8)}` }}</span>
          <div class="session-actions">
<<<<<<< HEAD
            <el-button type="text" :icon="Edit" size="small" class="action-btn" />
            <el-button type="text" :icon="Delete" size="small" class="action-btn delete-btn"
              @click="deleteSession(session.id, $event)" :disabled="isDeletingSession" title="删除会话" />
=======
            <el-button type="text" :icon="Edit" size="small" class="action-btn" @click.stop="openEditSessionDialog(session.id, session.name || `会话 ${session.id.slice(0, 8)}`)" />
            <el-button 
              type="text" 
              :icon="Delete" 
              size="small" 
              class="action-btn" 
              @click.stop="confirmDeleteSession(session.id, session.name || `会话 ${session.id.slice(0, 8)}`)"
              :loading="sessionStore.isDeleting[session.id]"
              :disabled="sessionStore.isDeleting[session.id]"
            />
>>>>>>> e8118b71
          </div>
        </div>
      </div>
    </div>

    <!-- Chat Panel -->
    <div class="chat-panel">
      <!-- Chat Panel Header -->
      <div class="chat-panel-header">
        <div class="header-left">
          <el-button v-if="!isSidebarOpen" @click="isSidebarOpen = true" :icon="DArrowRight" text class="toggle-btn" />
          <span class="session-title" v-if="currentSessionId">
            {{sessions.find(s => s.id === currentSessionId)?.name || `会话: ${currentSessionId.slice(0, 8)}...`}}
          </span>
        </div>
        <div class="header-right">
          <el-button @click="isFlowPanelOpen = !isFlowPanelOpen" :icon="Monitor" text class="toggle-btn">
            流程图
          </el-button>
        </div>
      </div>

      <!-- Chat Messages -->
      <div class="chat-messages" ref="messagesContainer">
        <div v-if="!messages.length" class="empty-state">
          <div class="empty-message">
            <p>选择一个数据集，开始您的数据分析对话</p>
          </div>
        </div>
        <div v-for="(message, index) in messages" :key="index">
          <AssistantMessage v-if="message.type === 'assistant'" :message="message" />
          <div v-else class="user-message-container">
            <div class="user-message">
              {{ message.content }}
            </div>
          </div>
          <div v-if="message.type === 'assistant' && message.loading">
            <el-icon>
              <Loading class="rotating" />
            </el-icon>
            正在处理...
          </div>
          <!-- 建议按钮渲染 -->
          <div v-if="message.suggestions && message.suggestions.length" class="suggestion-buttons">
            <el-button v-for="(suggestion, idx) in message.suggestions" :key="idx" size="small"
              @click="addSampleQuestion(stripSuggestion(suggestion))" style="margin: 4px 4px 0 0;">
              {{ stripSuggestion(suggestion) }}
            </el-button>
          </div>
        </div>
      </div>

      <!-- Chat Input Area -->
      <div class="chat-input-area">
        <div class="chat-input-wrapper">
          <el-input v-model="userInput" placeholder="输入你的问题..." @keyup.enter.native.prevent="sendMessage" resize="none"
            type="textarea" :autosize="{ minRows: 1, maxRows: 5 }" :disabled="isProcessingChat" />
          <el-button @click="sendMessage" :disabled="isProcessingChat || !userInput.trim()" type="primary"
            class="send-button">
            发送
          </el-button>
        </div>
        <div class="quick-actions">
          <div class="dataset-indicator">
            <template v-if="currentDataset">
              <el-icon>
                <DocumentCopy />
              </el-icon>
              当前数据集: <strong>{{ turncateString(currentDataset.name || currentDataset.id, 12) }}</strong>
              <el-link type="primary" @click="goToAddData" :underline="false">
                <el-icon>
                  <Edit />
                </el-icon>
                更换
              </el-link>
            </template>
            <template v-else>
              <el-icon>
                <WarningFilled />
              </el-icon>
              <el-link type="warning" @click="goToAddData" :underline="false">
                请先选择一个数据集进行分析
              </el-link>
            </template>
          </div>
          <el-divider direction="vertical" style="margin: 0 8px;" />
          <div class="quick-prompt-tags">
            <el-tag class="action-tag" @click="addSampleQuestion('分析数据的基本统计信息')">
              <el-icon>
                <DataAnalysis />
              </el-icon>
              基本统计
            </el-tag>
            <el-tag class="action-tag" @click="addSampleQuestion('绘制各列的相关性热力图')">
              <el-icon>
                <PieChart />
              </el-icon>
              相关性分析
            </el-tag>
            <el-tag class="action-tag" @click="addSampleQuestion('检测并可视化异常值')">
              <el-icon>
                <Search />
              </el-icon>
              异常检测
            </el-tag>
            <el-tag class="action-tag" @click="addSampleQuestion('生成数据质量报告')">
              <el-icon>
                <Document />
              </el-icon>
              质量报告
            </el-tag>
          </div>
        </div>
      </div>
    </div>

    <!-- Flow Panel -->
    <FlowPanel v-model:is-flow-panel-open="isFlowPanelOpen" ref="flowPanelRef"></FlowPanel>

    <!-- Select Dataset Dialog -->
    <el-dialog v-model="selectDatasetDialogVisible" title="选择数据集以创建会话" width="600px">
      <el-empty v-if="!Object.keys(dataSourceStore.dataSources).length" description="暂无数据集，请先上传或选择一个数据集。">
        <el-button type="primary" @click="goToAddData">前往添加数据集</el-button>
      </el-empty>
      <div v-else class="dataset-list">
        <div v-for="[sourceId, metadata] in Object.entries(dataSourceStore.dataSources)" :key="sourceId"
          class="dataset-item" @click="createNewSession(sourceId)">
          <div class="dataset-info">
            <el-icon>
              <DocumentCopy />
            </el-icon>
            <div class="dataset-details">
              <div class="dataset-name">{{ metadata.name }}</div>
              <div class="dataset-description">{{ metadata.description || '暂无描述' }}</div>
            </div>
          </div>
          <el-button type="primary" size="small">选择</el-button>
        </div>
      </div>
      <template #footer>
        <el-button @click="selectDatasetDialogVisible = false">取消</el-button>
      </template>
    </el-dialog>

    <!-- 会话编辑对话框 -->
    <el-dialog v-model="editSessionDialogVisible" title="编辑会话名称" width="400px" destroy-on-close>
      <div class="edit-session-dialog">
        <el-form :model="{ name: editingSessionName }" label-position="top">
          <el-form-item label="会话名称">
            <el-input 
              v-model="editingSessionName" 
              placeholder="请输入会话名称" 
              maxlength="50"
              show-word-limit
              clearable
              autofocus
            />
          </el-form-item>
        </el-form>
      </div>
      <template #footer>
        <div class="dialog-footer">
          <el-button @click="editSessionDialogVisible = false">取消</el-button>
          <el-button type="primary" @click="saveSessionEdit" :disabled="!editingSessionName.trim()">保存</el-button>
        </div>
      </template>
    </el-dialog>

  </div>
</template>

<style lang="scss" scoped>
.chat-analysis-container {
  display: flex;
  height: calc(100vh - 80px);
  background-color: #ffffff;
}

// --- Sidebar Styles ---
.session-sidebar {
  width: 260px;
  flex-shrink: 0;
  background-color: #ffffff;
  color: #374151;
  display: flex;
  flex-direction: column;
  transition: width 0.3s ease;
  overflow: hidden;
  border-right: 1px solid #e5e7eb;

  &.is-closed {
    width: 0;
  }
}

.sidebar-header {
  display: flex;
  align-items: center;
  justify-content: space-between;
  padding: 12px 16px;
  flex-shrink: 0;
  border-bottom: 1px solid #e5e7eb;
}

.new-chat-btn {
  flex-grow: 1;
  margin-right: 8px;
  background-color: transparent;
  border: 1px solid #d1d5db;
  color: #374151;
  justify-content: flex-start;
  border-radius: 8px;
  font-weight: 500;
  padding: 8px 12px;
  transition: all 0.2s ease;

  &:hover {
    background-color: #f3f4f6;
    border-color: #9ca3af;
  }

  &:focus {
    border-color: #10b981;
    box-shadow: 0 0 0 2px rgba(16, 185, 129, 0.2);
  }
}

.toggle-btn {
  color: #6b7280;
  padding: 8px;
  border-radius: 6px;
  transition: all 0.2s ease;

  &:hover {
    color: #374151;
    background-color: #f3f4f6;
  }
}


.session-list {
  flex-grow: 1;
  overflow-y: auto;
  padding: 8px 12px;

  &::-webkit-scrollbar {
    width: 6px;
  }

  &::-webkit-scrollbar-track {
    background: #f1f1f1;
    border-radius: 3px;
  }

  &::-webkit-scrollbar-thumb {
    background: #c1c1c1;
    border-radius: 3px;

    &:hover {
      background: #a8a8a8;
    }
  }
}

.session-item {
  display: flex;
  align-items: center;
  padding: 10px 12px;
  margin-bottom: 4px;
  border-radius: 8px;
  cursor: pointer;
  transition: all 0.2s ease;
  white-space: nowrap;
  color: #374151;
  font-weight: 500;

  .session-icon {
    margin-right: 12px;
    color: #6b7280;
    font-size: 16px;
  }

  .session-name {
    flex-grow: 1;
    overflow: hidden;
    text-overflow: ellipsis;
    font-size: 14px;
  }

  .session-actions {
    display: none;
    align-items: center;
    gap: 4px;

    .action-btn {
      color: #9ca3af;
      padding: 4px;
      border-radius: 4px;
      transition: all 0.2s ease;

      &:hover {
        color: #374151;
        background-color: #f3f4f6;
      }

      &.delete-btn:hover {
        color: #ef4444;
        background-color: #fef2f2;
      }
    }
  }

  &:hover {
    background-color: #f9fafb;

    .session-icon {
      color: #374151;
    }

    .session-actions {
      display: flex;
    }
  }

  &.active {
    background-color: #f3f4f6;
    color: #10b981;

    .session-icon {
      color: #10b981;
    }

    &:hover {
      background-color: #f3f4f6;
    }
  }
}

// --- Chat Panel Styles ---
.chat-panel {
  flex-grow: 1;
  display: flex;
  flex-direction: column;
  min-width: 0;
  height: 100%;
  position: relative;
  background: #ffffff;
}

.chat-panel-header {
  display: flex;
  align-items: center;
  justify-content: space-between;
  padding: 0 16px;
  height: 60px;
  border-bottom: 1px solid #e5e7eb;
  flex-shrink: 0;
  background: #ffffff;

  .header-left {
    display: flex;
    align-items: center;
  }

  .header-right {
    display: flex;
    align-items: center;
    gap: 8px;
  }

  .toggle-btn {
    color: #6b7280;
    padding: 8px;
    border-radius: 6px;
    transition: all 0.2s ease;

    &:hover {
      color: #374151;
      background-color: #f3f4f6;
    }
  }

  .session-title {
    font-weight: 600;
    margin-left: 12px;
    color: #1f2937;
    font-size: 16px;
  }
}

.chat-messages {
  flex-grow: 1;
  overflow-y: auto;
  padding: 24px;
  display: flex;
  flex-direction: column;
  gap: 24px;
  background: #ffffff;

  &::-webkit-scrollbar {
    width: 6px;
  }

  &::-webkit-scrollbar-track {
    background: #f1f1f1;
    border-radius: 3px;
  }

  &::-webkit-scrollbar-thumb {
    background: #c1c1c1;
    border-radius: 3px;

    &:hover {
      background: #a8a8a8;
    }
  }
}

.user-message-container {
  display: flex;
  justify-content: flex-end;
  margin-bottom: 8px;
}

.user-message {
  background: #f3f4f6;
  color: #1f2937;
  padding: 12px 16px;
  border-radius: 18px 18px 6px 18px;
  max-width: 70%;
  word-wrap: break-word;
  font-size: 14px;
  line-height: 1.5;
  box-shadow: 0 1px 2px rgba(0, 0, 0, 0.1);
  border: 1px solid #e5e7eb;
}

.empty-state {
  display: flex;
  align-items: center;
  justify-content: center;
  height: 100%;
  color: #6b7280;

  .empty-message {
    text-align: center;
    max-width: 400px;
    padding: 40px 20px;

    p {
      font-size: 16px;
      color: #6b7280;
      margin: 0;
      line-height: 1.6;
    }
  }
}

.chat-input-area {
  padding: 12px 20px 6px;
  background-color: #ffffff;
  border-top: 1px solid #e5e7eb;
}

.chat-input-wrapper {
  display: flex;
  gap: 12px;
  align-items: flex-end;
  margin-bottom: 12px;

  .el-textarea {
    flex: 1;
  }

  .send-button {
    flex-shrink: 0;
    height: 32px;
    padding: 0 16px;
  }
}


.quick-actions {
  display: flex;
  gap: 16px;
  margin-top: 16px;
  flex-wrap: wrap;
  align-items: center;
  justify-content: flex-start;
  padding: 12px 16px;
  background: #f9fafb;
  border-radius: 8px;
  border: 1px solid #e5e7eb;
}

.dataset-indicator {
  display: flex;
  align-items: center;
  gap: 8px;
  font-size: 12px;
  color: #6b7280;
  padding: 4px 8px;
  background: #ffffff;
  border-radius: 6px;
  border: 1px solid #e5e7eb;

  .el-icon {
    font-size: 14px;
  }

  strong {
    color: #374151;
  }

  .el-link {
    display: flex;
    align-items: center;
    gap: 4px;
    margin-left: 8px;
    font-size: 12px;

    .el-icon {
      font-size: 12px;
    }
  }
}

.quick-prompt-tags {
  display: flex;
  gap: 8px;
  flex-wrap: wrap;
}

.action-tag {
  cursor: pointer;
  transition: all 0.2s ease;
  background-color: #ffffff;
  color: #6b7280;
  border: 1px solid #e5e7eb;
  border-radius: 20px;
  padding: 6px 12px;
  font-size: 12px;
  font-weight: 500;
  display: flex;
  align-items: center;
  gap: 4px;

  .el-icon {
    font-size: 12px;
  }

  &:hover {
    background-color: #f3f4f6;
    color: #374151;
    border-color: #d1d5db;
    transform: translateY(-1px);
    box-shadow: 0 2px 4px rgba(0, 0, 0, 0.1);
  }
}

.suggestion-buttons {
  margin-top: 12px;
  display: flex;
  flex-wrap: wrap;
  gap: 8px;

  .el-button {
    border-radius: 20px;
    font-size: 12px;
    padding: 4px 12px;
    background: #f3f4f6;
    border: 1px solid #e5e7eb;
    color: #6b7280;
    transition: all 0.2s ease;

    &:hover {
      background: #e5e7eb;
      color: #374151;
      border-color: #d1d5db;
      transform: translateY(-1px);
    }
  }
}

/* 数据集选择对话框样式 */
.dataset-list {
  max-height: 400px;
  overflow-y: auto;

  .dataset-item {
    display: flex;
    align-items: center;
    justify-content: space-between;
    padding: 12px 16px;
    margin-bottom: 8px;
    border: 1px solid #e5e7eb;
    border-radius: 8px;
    cursor: pointer;
    transition: all 0.2s ease;

    &:hover {
      background-color: #f9fafb;
      border-color: #10b981;
    }

    .dataset-info {
      display: flex;
      align-items: center;
      gap: 12px;
      flex: 1;

      .el-icon {
        color: #6b7280;
        font-size: 18px;
      }

      .dataset-details {
        .dataset-name {
          font-weight: 500;
          color: #1f2937;
          margin-bottom: 4px;
        }

        .dataset-description {
          font-size: 12px;
          color: #6b7280;
        }
      }
    }
  }
}

/* 响应式设计 */
@media (max-width: 768px) {
  .chat-analysis-container {
    flex-direction: column;
  }

  .session-sidebar {
    width: 100%;
    max-height: 200px;
    border-right: none;
    border-bottom: 1px solid #e5e7eb;

    &.is-closed {
      max-height: 0;
      overflow: hidden;
    }
  }

  .user-message {
    max-width: 85%;
  }

  .chat-input-area {
    padding: 12px 16px 16px;
  }

  .quick-actions {
    justify-content: flex-start;
  }

  .dataset-indicator {
    margin-right: 8px;
    margin-bottom: 8px;
  }
}

@keyframes pulse {

  0%,
  100% {
    transform: scale(1);
  }

  50% {
    transform: scale(1.05);
  }
}

@keyframes rotating {
  from {
    transform: rotate(0deg);
  }

  to {
    transform: rotate(360deg);
  }
}

.rotating {
  animation: rotating 2s linear infinite;
}

.edit-session-dialog {
  padding: 10px;
  
  .el-form-item__label {
    font-weight: 500;
    color: #374151;
  }
  
  .el-input {
    .el-input__wrapper {
      border-radius: 8px;
      box-shadow: 0 1px 2px rgba(0, 0, 0, 0.05);
      transition: all 0.3s ease;
      
      &:hover, &:focus {
        box-shadow: 0 2px 4px rgba(0, 0, 0, 0.1), 0 0 0 1px #10b981;
      }
    }
  }
}

.dialog-footer {
  display: flex;
  justify-content: flex-end;
  gap: 10px;
  
  .el-button {
    border-radius: 8px;
    padding: 8px 20px;
    font-weight: 500;
    transition: all 0.3s ease;
    
    &--primary {
      background-color: #10b981;
      border-color: #10b981;
      
      &:hover {
        background-color: #059669;
        border-color: #059669;
        transform: translateY(-1px);
      }
      
      &:disabled {
        background-color: #d1fae5;
        border-color: #d1fae5;
      }
    }
  }
}
</style><|MERGE_RESOLUTION|>--- conflicted
+++ resolved
@@ -1,24 +1,14 @@
 <script setup lang="ts">
 import AssistantMessage from '@/components/AssistantMessage.vue';
+import FlowPanel from '@/components/FlowPanel.vue';
 import { useDataSourceStore } from '@/stores/datasource';
 import { useSessionStore } from '@/stores/session';
-<<<<<<< HEAD
-import type {
-  AssistantChatMessage, AssistantChatMessageContent, AssistantChatMessageText, ChatMessage, FlowStep
-} from '@/types';
-import {
-  ChatDotRound, DArrowLeft, DArrowRight, DataAnalysis, Delete, Document, DocumentCopy,
-  Edit, PieChart, Plus, Search, WarningFilled, Monitor, Setting, Loading, CircleCheck, Clock
-} from '@element-plus/icons-vue';
-=======
 import type { AssistantChatMessage, AssistantChatMessageContent, AssistantChatMessageText, ChatMessage } from '@/types';
-import { ChatDotRound, DArrowLeft, DArrowRight, DataAnalysis, Delete, Document, DocumentCopy, Edit, PieChart, Plus, Search, WarningFilled } from '@element-plus/icons-vue';
->>>>>>> e8118b71
+import { turncateString } from '@/utils/tools';
+import { ChatDotRound, DArrowLeft, DArrowRight, DataAnalysis, Delete, Document, DocumentCopy, Edit, Monitor, PieChart, Plus, Search, WarningFilled } from '@element-plus/icons-vue';
 import { ElMessage, ElMessageBox } from 'element-plus';
 import { computed, nextTick, onMounted, reactive, ref } from 'vue';
 import { useRouter } from 'vue-router';
-import FlowPanel from '@/components/FlowPanel.vue';
-import { turncateString } from '@/utils/tools';
 
 type ChatMessageWithSuggestions = ChatMessage & { loading?: boolean, suggestions?: string[] }
 
@@ -89,12 +79,12 @@
     try {
       await sessionStore.deleteSession(sessionId)
       ElMessage.success('会话删除成功')
-      
+
       // 如果删除的是当前会话，清空消息列表
       if (sessionId === currentSessionId.value) {
         messages.value = []
       }
-      
+
       // 如果还有其他会话，自动切换到第一个
       if (sessions.value.length > 0) {
         await switchSession(sessions.value[0].id)
@@ -570,22 +560,16 @@
           </el-icon>
           <span class="session-name">{{ session.name || `会话 ${session.id.slice(0, 8)}` }}</span>
           <div class="session-actions">
-<<<<<<< HEAD
-            <el-button type="text" :icon="Edit" size="small" class="action-btn" />
-            <el-button type="text" :icon="Delete" size="small" class="action-btn delete-btn"
-              @click="deleteSession(session.id, $event)" :disabled="isDeletingSession" title="删除会话" />
-=======
             <el-button type="text" :icon="Edit" size="small" class="action-btn" @click.stop="openEditSessionDialog(session.id, session.name || `会话 ${session.id.slice(0, 8)}`)" />
-            <el-button 
-              type="text" 
-              :icon="Delete" 
-              size="small" 
-              class="action-btn" 
+            <el-button
+              type="text"
+              :icon="Delete"
+              size="small"
+              class="action-btn"
               @click.stop="confirmDeleteSession(session.id, session.name || `会话 ${session.id.slice(0, 8)}`)"
               :loading="sessionStore.isDeleting[session.id]"
               :disabled="sessionStore.isDeleting[session.id]"
             />
->>>>>>> e8118b71
           </div>
         </div>
       </div>
@@ -735,9 +719,9 @@
       <div class="edit-session-dialog">
         <el-form :model="{ name: editingSessionName }" label-position="top">
           <el-form-item label="会话名称">
-            <el-input 
-              v-model="editingSessionName" 
-              placeholder="请输入会话名称" 
+            <el-input
+              v-model="editingSessionName"
+              placeholder="请输入会话名称"
               maxlength="50"
               show-word-limit
               clearable
@@ -1282,18 +1266,18 @@
 
 .edit-session-dialog {
   padding: 10px;
-  
+
   .el-form-item__label {
     font-weight: 500;
     color: #374151;
   }
-  
+
   .el-input {
     .el-input__wrapper {
       border-radius: 8px;
       box-shadow: 0 1px 2px rgba(0, 0, 0, 0.05);
       transition: all 0.3s ease;
-      
+
       &:hover, &:focus {
         box-shadow: 0 2px 4px rgba(0, 0, 0, 0.1), 0 0 0 1px #10b981;
       }
@@ -1305,23 +1289,23 @@
   display: flex;
   justify-content: flex-end;
   gap: 10px;
-  
+
   .el-button {
     border-radius: 8px;
     padding: 8px 20px;
     font-weight: 500;
     transition: all 0.3s ease;
-    
+
     &--primary {
       background-color: #10b981;
       border-color: #10b981;
-      
+
       &:hover {
         background-color: #059669;
         border-color: #059669;
         transform: translateY(-1px);
       }
-      
+
       &:disabled {
         background-color: #d1fae5;
         border-color: #d1fae5;
