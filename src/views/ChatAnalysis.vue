<script setup lang="ts">
<<<<<<< HEAD
import type { AssistantChatMessage, ChatEntry, ChatMessage } from '@/types';
import { ElMessage } from 'element-plus';
import { computed, nextTick, onMounted, reactive, ref, watch } from 'vue';
import AssistantMessage from '@/components/AssistantMessage.vue';
import { useSessionStore } from '@/stores/session';
import { useDataSourceStore } from '@/stores/datasource';

type ChatMessageWithSuggestions = ChatMessage & { suggestions?: string[] }

const sessionStore = useSessionStore();
const dataSourceStore = useDataSourceStore();

// 响应式数据
const inputMessage = ref<string>('')
const messages = ref<ChatMessageWithSuggestions[]>([])
=======
import { ref, onMounted, computed, nextTick, reactive } from 'vue'
import { useRouter } from 'vue-router'
import { Plus, ChatDotRound, Delete, Edit, DArrowLeft, DArrowRight } from '@element-plus/icons-vue'
import { useAppStore } from '@/stores/app'
import AssistantMessage from '@/components/AssistantMessage.vue'
import type { ChatMessage, AssistantChatMessage } from '@/types'
import { ElMessage } from 'element-plus'

const router = useRouter()
const appStore = useAppStore()

// --- State for new UI ---
const isSidebarOpen = ref(true)

// --- Existing Chat Logic State ---
const userInput = ref('')
const messages = ref<ChatMessage[]>([])
>>>>>>> e5b04930
const messagesContainer = ref<HTMLElement | null>(null)
const loading = ref<boolean>(false);

<<<<<<< HEAD
// 计算属性
const currentDataset = computed(() =>
  sessionStore.currentSession
    ? dataSourceStore.dataSources[sessionStore.currentSession.dataset_id]
    : null
);

const formatTime = (timestamp: string | undefined): string => {
  if (!timestamp) return ''
  return new Date(timestamp).toLocaleTimeString('zh-CN')
}

const addSampleQuestion = (question: string): void => {
  inputMessage.value = question
}

// 只提取“下一步建议”或“下一步行动建议”区域的建议
const extractSuggestions = (content: string): string[] => {
  // 兼容“**下一步建议**”或“**下一步行动建议**”后有冒号、空行，提取后续所有内容直到下一个空行或结尾
  const match = content.match(/\*\*(下一步建议|下一步行动建议)\*\*[:：]?\s*\n*([\s\S]*?)(?=\n{2,}|$)/)
  if (!match) return []
  // 只提取第一个有序列表（1. ...）开始的所有有序条目
  const lines = match[2].split('\n')
  const suggestions: string[] = []
  let inList = false
  for (const line of lines) {
    if (/^\d+\.\s+/.test(line)) {
      inList = true
      suggestions.push(line.replace(/^\d+\.\s+/, '').trim())
    } else if (inList && !line.trim()) {
      // 有序列表后遇到空行则停止
      break
    } else if (inList && !/^\d+\.\s+/.test(line)) {
      // 有序列表中遇到非有序项也停止
      break
    }
  }
  return suggestions
}

// 工具函数：去除markdown粗体、冒号和多余空格，只取建议标题部分
const stripSuggestion = (s: string) => {
  const clean = s.replace(/\*\*/g, '').trim()
  const idx = clean.indexOf('：')
  return idx !== -1 ? clean.slice(0, idx) : clean
}

const sendMessage = async (): Promise<void> => {
  if (!inputMessage.value.trim()) {
    ElMessage.warning('请输入消息内容')
    return
  }
=======
// --- Computed Properties ---
const sessions = computed(() => appStore.sessions)
const currentSessionId = computed(() => appStore.currentSessionId)
const isLoading = computed(() => appStore.loading)
const currentDataset = computed(() => appStore.currentDataset)

>>>>>>> e5b04930

// --- Methods for new UI ---
const loadSessions = async () => {
  try {
    await appStore.getSessions()
  } catch (error) {
    console.error('加载会话失败:', error)
  }
}

<<<<<<< HEAD
  const userMessage = inputMessage.value.trim()
  const isFirstMessage = messages.value.length === 0 // 检查是否为第一条消息

  // 添加用户消息
  messages.value.push({
    type: 'user',
    content: userMessage,
    timestamp: new Date().toISOString()
  })

  // 清空输入
  inputMessage.value = ''

  // 滚动到底部
  await nextTick()
  scrollToBottom()

  try {
    // 创建一个初始的空AI回复消息
    const assistantMessage = reactive({
      type: 'assistant',
      content: [],
      timestamp: new Date().toISOString(),
      tool_calls: {},
      loading: true,
      suggestions: [],
    } as AssistantChatMessage & { loading?: boolean, suggestions?: string[] })
    messages.value.push(assistantMessage)

    const pushText = (content: string) => {
      if (!assistantMessage.content.length || assistantMessage.content[assistantMessage.content.length - 1].type !== 'text') {
        assistantMessage.content.push({ type: 'text', content })
        return content
      }
      const lastText = assistantMessage.content[assistantMessage.content.length - 1] as { content: string }
      lastText.content += content
      return lastText.content
    }

    // 使用流式API
    await sessionStore.sendStreamChatMessage(
      userMessage,
      (content) => {
        content = pushText(content)

        // 自动提取建议
        const suggestions = extractSuggestions(content)
        if (suggestions.length) {
          assistantMessage.suggestions = suggestions
        }

        nextTick(() => scrollToBottom())
      },
      (id, name, args) => {
        // 工具调用
        if (!assistantMessage.tool_calls) assistantMessage.tool_calls = {}
        assistantMessage.tool_calls[id] = {
          name,
          args,
          status: 'running'
        }
        assistantMessage.content.push({ type: 'tool_call', id })
        nextTick(() => scrollToBottom())
      },
      (id, result, artifact) => {
        // 工具结果
        // 更新工具调用状态
        const toolCall = assistantMessage.tool_calls?.[id] || undefined
        if (toolCall) {
          toolCall.status = 'success'
          toolCall.result = result
          toolCall.artifact = artifact || null
        }

        nextTick(() => scrollToBottom())
      },
      (id, error) => {
        // 工具错误
        // 更新工具调用状态
        const toolCall = assistantMessage.tool_calls?.[id] || undefined
        if (toolCall) {
          toolCall.status = 'error'
          toolCall.error = error
        }

        nextTick(() => scrollToBottom())
      },
      () => {
        // 完成处理
        console.log('对话完成')
        assistantMessage.loading = false

        // 如果是第一条消息，触发父组件重新加载会话列表（以获取更新的会话名称）
        if (isFirstMessage) {
          // 重新加载会话
          nextTick(() => {
            sessionStore.listSessions()
            scrollToBottom()
          })
        }
      },
      (error) => {
        // 错误处理
        console.error('对话处理错误:', error)
        ElMessage.error(`处理消息时出错: ${error}`)
        pushText(`\n\n处理出错: ${error}`)
        nextTick(() => scrollToBottom())
      }
    )

    assistantMessage.loading = false
=======
const createNewSession = async () => {
  try {
    await appStore.createNewSessionAndSetCurrent()
    messages.value = [] // Clear messages for new session
>>>>>>> e5b04930
  } catch (error) {
    console.error('创建新会话失败:', error)
    ElMessage.error('创建新会话失败')
  }
}

<<<<<<< HEAD
const scrollToBottom = (): void => {
  if (messagesContainer.value) {
    messagesContainer.value.scrollTop = messagesContainer.value.scrollHeight
  }
}

const loadChatHistory = (): void => {
  // 从 store 中加载聊天历史
  const history: ChatEntry[] = sessionStore.chatHistory
  messages.value = history.map(entry => [entry.user_message, entry.assistant_response]).flat()
=======
const switchSession = (sessionId: string) => {
  appStore.setCurrentSession(sessionId)
  messages.value = []
  ElMessage.success(`切换到会话 ${sessionId.slice(0, 8)}...`)
}

// --- Method to add quick prompts ---
const addSampleQuestion = (question: string) => {
  userInput.value = question
}

// --- Method to navigate to data management ---
const goToAddData = () => {
  router.push('/data-management')
}

>>>>>>> e5b04930

// --- Existing Chat Logic Methods ---
const scrollToBottom = (): void => {
  nextTick(() => {
    if (messagesContainer.value) {
      messagesContainer.value.scrollTop = messagesContainer.value.scrollHeight
    }
  })
}

<<<<<<< HEAD
// 监听数据集变化
watch(currentDataset, (newDataset) => {
  if (newDataset && messages.value.length === 0) {
    // 添加欢迎消息
    const welcome = `您好！我是您的AI数据分析助手。当前已加载数据集 "${newDataset.id}"，包含 ${newDataset.row_count || 0} 行和 ${newDataset.column_count || 0} 列数据。\n\n您可以问我：\n- 数据的基本统计信息\n- 绘制各种图表\n- 进行相关性分析\n- 检测异常值\n- 数据聚类分析\n\n请告诉我您想了解什么！`
=======
const sendMessage = async (): Promise<void> => {
  if (!userInput.value.trim()) return
  if (!currentDataset.value) {
    ElMessage.warning('请先选择或上传一个数据集。')
    return
  }
  if (isLoading.value) return
>>>>>>> e5b04930

  const userMessageContent = userInput.value.trim()
  messages.value.push({
    type: 'user',
    content: userMessageContent,
    timestamp: new Date().toISOString()
  })
  userInput.value = ''
  scrollToBottom()

  const assistantMessage = reactive<AssistantChatMessage>({
    type: 'assistant',
    content: [],
    timestamp: new Date().toISOString(),
    tool_calls: {},
  })
  messages.value.push(assistantMessage)
  scrollToBottom()

  await appStore.sendStreamChatMessage(
    userMessageContent,
    // onMessage
    (content) => {
      assistantMessage.content.push({ type: 'text', content })
      scrollToBottom()
    },
    // onToolCall
    (id, name, args) => {
      if (!assistantMessage.tool_calls) assistantMessage.tool_calls = {}
      assistantMessage.tool_calls[id] = { name, args, status: 'running' }
      assistantMessage.content.push({ type: 'tool_call', id })
      scrollToBottom()
    },
    // onToolResult
    (id, result, artifact) => {
      const toolCall = assistantMessage.tool_calls?.[id]
      if (toolCall) {
        toolCall.status = 'success'
        toolCall.result = result
        toolCall.artifact = artifact || null
      }
      scrollToBottom()
    },
    // onToolError
    (id, error) => {
       const toolCall = assistantMessage.tool_calls?.[id]
       if (toolCall) {
         toolCall.status = 'error'
         toolCall.error = error
       }
       scrollToBottom()
    },
    // onDone
    () => {
      console.log("Stream finished.")
      scrollToBottom()
    },
    // onError
    (error) => {
      console.error('Stream error:', error)
      ElMessage.error(`请求出错: ${error}`)
      assistantMessage.content.push({ type: 'text', content: `\n\n处理出错: ${error}` })
      scrollToBottom()
    }
  )
}


// --- Lifecycle Hooks ---
onMounted(async () => {
  await loadSessions()
  if (!currentSessionId.value && appStore.sessions.length > 0) {
    appStore.setCurrentSession(appStore.sessions[0].id)
  } else if (appStore.sessions.length === 0) {
    await createNewSession()
  }
})

</script>

<template>
<<<<<<< HEAD
  <div class="chat-analysis">
    <div class="chat-container">
      <!-- 聊天消息区域 -->
      <div class="chat-messages" ref="messagesContainer">
        <div v-if="!sessionStore.currentSession" class="empty-state">
          <el-empty>
            <template #image>
              <el-icon style="font-size: 64px; color: #ddd;">
                <DataBoard />
              </el-icon>
            </template>
            <template #description>
              <p>暂无会话，请先从数据源创建会话</p>
              <br>
              <el-button type="primary" @click="$router.push('/data-sources')">
                前往数据源
              </el-button>
            </template>
          </el-empty>
        </div>

        <div v-else-if="messages.length === 0" class="empty-state">
          <el-empty description="开始您的数据分析对话吧！">
            <template #image>
              <el-icon style="font-size: 64px; color: #ddd;">
                <ChatDotRound />
              </el-icon>
            </template>
          </el-empty>
        </div>

        <template v-else>
          <div v-for="(message, index) in messages" :key="index" :class="['message-item', message.type]">
            <div class="message-content">
              <div v-if="message.type === 'user'" class="user-message">
                {{ message.content }}
              </div>
              <AssistantMessage v-else :message="message" class="assistant-message"></AssistantMessage>
            </div>
            <div class="message-time">
              {{ formatTime(message.timestamp) }}
            </div>
            <!-- 建议按钮渲染 -->
            <div v-if="message.suggestions && message.suggestions.length" class="suggestion-buttons">
              <el-button v-for="(suggestion, idx) in message.suggestions" :key="idx" size="small"
                @click="addSampleQuestion(stripSuggestion(suggestion))" style="margin: 4px 4px 0 0;">
                {{ stripSuggestion(suggestion) }}
              </el-button>
            </div>
=======
  <div class="chat-analysis-container">
    <!-- Session Sidebar -->
    <div :class="['session-sidebar', { 'is-closed': !isSidebarOpen }]">
      <div class="sidebar-header">
        <el-button class="new-chat-btn" @click="createNewSession" :icon="Plus">
          新对话
        </el-button>
        <el-button @click="isSidebarOpen = false" :icon="DArrowLeft" text class="toggle-btn" />
      </div>
      <div class="session-list">
        <div v-for="session in sessions" :key="session.id"
          :class="['session-item', { active: session.id === currentSessionId }]" @click="switchSession(session.id)">
          <el-icon class="session-icon">
            <ChatDotRound />
          </el-icon>
          <span class="session-name">会话 {{ session.id.slice(0, 8) }}</span>
          <div class="session-actions">
            <el-button type="text" :icon="Edit" size="small" class="action-btn" />
            <el-button type="text" :icon="Delete" size="small" class="action-btn" />
>>>>>>> e5b04930
          </div>
        </template>
      </div>
    </div>

<<<<<<< HEAD
      <!-- 输入区域 -->
      <div class="chat-input">
        <el-input v-model="inputMessage" type="textarea" :rows="3"
          placeholder="输入您想了解的数据分析问题，例如：分析数据的基本统计信息、查找异常值、绘制相关性热力图等..." @keydown.ctrl.enter="sendMessage"
          :disabled="!currentDataset || loading" />

        <div style="margin-top: 12px; display: flex; justify-content: space-between; align-items: center;">
          <div>
            <el-tag v-if="currentDataset" type="success" size="small">
              当前数据集: {{ currentDataset.name }}
            </el-tag>
            <el-tag v-else type="warning" size="small">
              未选择数据集
            </el-tag>
            <el-button size="small" @click="addSampleQuestion('分析数据的基本统计信息')">
              基本统计
            </el-button>
            <el-button size="small" @click="addSampleQuestion('绘制各列的相关性热力图')">
              相关性分析
            </el-button>
            <el-button size="small" @click="addSampleQuestion('检测并可视化异常值')">
              异常检测
            </el-button>
            <el-button size="small" @click="addSampleQuestion('对数据进行聚类分析')">
              聚类分析
            </el-button>
          </div>

          <div>
            <el-button type="primary" @click="sendMessage" :loading="loading"
              :disabled="!inputMessage.trim() || !currentDataset">
              <el-icon>
                <Promotion />
              </el-icon>
              发送 (Ctrl+Enter)
            </el-button>
=======
    <!-- Chat Panel -->
    <div class="chat-panel">
      <div class="chat-panel-header">
        <el-button v-if="!isSidebarOpen" @click="isSidebarOpen = true" :icon="DArrowRight" text class="toggle-btn" />
        <span class="session-title" v-if="currentSessionId">
          会话: {{ currentSessionId.slice(0, 8) }}...
        </span>
      </div>

       <div class="chat-messages" ref="messagesContainer">
         <div v-if="!messages.length" class="empty-state">
            <el-empty description="开始您的数据分析对话吧！" />
         </div>
         <div v-for="(message, index) in messages" :key="index">
            <AssistantMessage v-if="message.type === 'assistant'" :message="message" />
            <div v-else class="user-message-container">
                <div class="user-message">
                    {{ message.content }}
                </div>
            </div>
         </div>
       </div>

      <div class="chat-input-area">
        <div class="chat-input-wrapper">
          <el-input v-model="userInput" placeholder="输入你的问题..." @keyup.enter.native.prevent="sendMessage"
            resize="none" type="textarea" :autosize="{ minRows: 1, maxRows: 5 }" :disabled="isLoading" />
          <el-button @click="sendMessage" :disabled="isLoading || !userInput.trim()" type="primary" class="send-button">
            发送
          </el-button>
        </div>
        <div class="quick-actions">
           <div class="dataset-indicator">
            <template v-if="currentDataset">
              当前数据集: <strong>{{ currentDataset.id.slice(0, 12) }}...</strong> ( <el-link type="primary" @click="goToAddData" :underline="false">更换</el-link> )
            </template>
            <template v-else>
              <el-link type="warning" @click="goToAddData" :underline="false">请先选择一个数据集进行分析</el-link>
            </template>
>>>>>>> e5b04930
          </div>
           <el-tag class="action-tag" @click="addSampleQuestion('分析数据的基本统计信息')">基本统计</el-tag>
           <el-tag class="action-tag" @click="addSampleQuestion('绘制各列的相关性热力图')">相关性热力图</el-tag>
           <el-tag class="action-tag" @click="addSampleQuestion('检测并可视化异常值')">异常值检测</el-tag>
        </div>
      </div>
    </div>
  </div>
</template>

<style lang="scss" scoped>
.chat-analysis-container {
  display: flex;
  height: calc(100vh - 80px);
  background-color: #f7f7f8;
}

// --- Sidebar Styles ---
.session-sidebar {
  width: 260px;
  flex-shrink: 0;
  background-color: #202123;
  color: white;
  display: flex;
  flex-direction: column;
  transition: width 0.3s ease;
  overflow: hidden;

  &.is-closed {
    width: 0;
  }
}

.sidebar-header {
  display: flex;
  align-items: center;
  justify-content: space-between;
  padding: 8px;
  flex-shrink: 0;
}

.new-chat-btn {
  flex-grow: 1;
  margin-right: 8px;
  background-color: transparent;
  border: 1px solid #4a4a4f;
  color: white;
  justify-content: flex-start;

  &:hover {
    background-color: #2a2b2e;
  }
}

.toggle-btn {
  color: #a9a9a9;
  &:hover {
    color: white;
    background-color: #2a2b2e;
  }
}


.session-list {
  flex-grow: 1;
  overflow-y: auto;
  padding: 0 8px;

  &::-webkit-scrollbar {
    width: 6px;
  }
  &::-webkit-scrollbar-thumb {
    background: #43464a;
    border-radius: 3px;
  }
}

.session-item {
  display: flex;
  align-items: center;
  padding: 10px 12px;
  margin-bottom: 4px;
  border-radius: 8px;
  cursor: pointer;
  transition: background-color 0.2s ease;
  white-space: nowrap;


  .session-icon {
    margin-right: 12px;
  }

  .session-name {
    flex-grow: 1;
    overflow: hidden;
    text-overflow: ellipsis;
  }

  .session-actions {
    display: none;
    align-items: center;

    .action-btn {
      color: #b0b0b5;
      padding: 4px;
      &:hover {
        color: white;
      }
    }
  }

  &:hover {
    background-color: #2a2b2e;

    .session-actions {
      display: flex;
    }
  }

  &.active {
    background-color: #343541;
  }
}


// --- Chat Panel Styles ---
.chat-panel {
  flex-grow: 1;
  display: flex;
  flex-direction: column;
  min-width: 0; /* Important for flex-grow to work correctly */
  height: 100%;
  position: relative;
  background: white;
}

.chat-panel-header {
  display: flex;
  align-items: center;
  padding: 0 8px;
  height: 49px; // Match sidebar header height
  border-bottom: 1px solid #e5e7eb;
  flex-shrink: 0;

  .session-title {
    font-weight: 500;
    margin-left: 8px;
  }
}

.chat-messages {
  flex-grow: 1;
  overflow-y: auto;
  padding: 24px;
  display: flex;
  flex-direction: column;
  gap: 24px;
}

.user-message-container {
    display: flex;
    justify-content: flex-end;
}

.user-message {
    background: #3b82f6;
    color: white;
    padding: 10px 16px;
    border-radius: 18px 18px 6px 18px;
    max-width: 75%;
    word-wrap: break-word;
}


.empty-state {
    display: flex;
    align-items: center;
    justify-content: center;
    height: 100%;
}

.chat-input-area {
  padding: 16px 24px;
  background-color: #ffffff;
  border-top: 1px solid #e5e7eb;
}

.chat-input-wrapper {
  display: flex;
  gap: 12px;
  align-items: center;
  background-color: #f4f4f5;
  border-radius: 12px;
  padding: 8px;
  border: 1px solid #e5e7eb;
  transition: box-shadow 0.2s;

  &:focus-within {
    border-color: #c0c4cc;
    box-shadow: 0 0 0 2px rgba(64, 158, 255, 0.2);
  }
}

.el-textarea {
  :deep(textarea) {
    box-shadow: none !important;
    background: transparent;
    border: none;
    padding-right: 10px;
  }
}

.send-button {
  flex-shrink: 0;
}

.quick-actions {
  display: flex;
  gap: 12px;
  margin-top: 12px;
  flex-wrap: wrap;
  align-items: center;
}

.dataset-indicator {
  font-size: 12px;
  color: #606266;
  margin-right: 8px;
}

.action-tag {
  cursor: pointer;
  transition: all 0.2s;
  background-color: #f0f2f5;
  color: #606266;
  border-color: #e5e7eb;

  &:hover {
    background-color: #e4e7ed;
    color: #303133;
    border-color: #dcdfe6;
  }
}

<<<<<<< HEAD
.suggestion-buttons {
  margin-top: 8px;
  display: flex;
  flex-direction: column;
  gap: 8px;
}
=======
>>>>>>> e5b04930
</style><|MERGE_RESOLUTION|>--- conflicted
+++ resolved
@@ -1,57 +1,79 @@
 <script setup lang="ts">
-<<<<<<< HEAD
 import type { AssistantChatMessage, ChatEntry, ChatMessage } from '@/types';
 import { ElMessage } from 'element-plus';
 import { computed, nextTick, onMounted, reactive, ref, watch } from 'vue';
 import AssistantMessage from '@/components/AssistantMessage.vue';
 import { useSessionStore } from '@/stores/session';
 import { useDataSourceStore } from '@/stores/datasource';
+import { Plus, ChatDotRound, Delete, Edit, DArrowLeft, DArrowRight } from '@element-plus/icons-vue'
+import { useRouter } from 'vue-router';
 
 type ChatMessageWithSuggestions = ChatMessage & { suggestions?: string[] }
 
+const router = useRouter()
 const sessionStore = useSessionStore();
 const dataSourceStore = useDataSourceStore();
 
-// 响应式数据
-const inputMessage = ref<string>('')
-const messages = ref<ChatMessageWithSuggestions[]>([])
-=======
-import { ref, onMounted, computed, nextTick, reactive } from 'vue'
-import { useRouter } from 'vue-router'
-import { Plus, ChatDotRound, Delete, Edit, DArrowLeft, DArrowRight } from '@element-plus/icons-vue'
-import { useAppStore } from '@/stores/app'
-import AssistantMessage from '@/components/AssistantMessage.vue'
-import type { ChatMessage, AssistantChatMessage } from '@/types'
-import { ElMessage } from 'element-plus'
-
-const router = useRouter()
-const appStore = useAppStore()
-
 // --- State for new UI ---
 const isSidebarOpen = ref(true)
 
-// --- Existing Chat Logic State ---
-const userInput = ref('')
-const messages = ref<ChatMessage[]>([])
->>>>>>> e5b04930
+const userInput = ref<string>('')
+const messages = ref<ChatMessageWithSuggestions[]>([])
 const messagesContainer = ref<HTMLElement | null>(null)
-const loading = ref<boolean>(false);
-
-<<<<<<< HEAD
-// 计算属性
+const isProcessingChat = ref<boolean>(false)
+const selectDatasetDialogVisible = ref<boolean>(false)
+
+const sessions = computed(() => sessionStore.sessions)
+const currentSessionId = computed(() => sessionStore.currentSession?.id)
 const currentDataset = computed(() =>
   sessionStore.currentSession
     ? dataSourceStore.dataSources[sessionStore.currentSession.dataset_id]
     : null
 );
 
-const formatTime = (timestamp: string | undefined): string => {
-  if (!timestamp) return ''
-  return new Date(timestamp).toLocaleTimeString('zh-CN')
-}
-
-const addSampleQuestion = (question: string): void => {
-  inputMessage.value = question
+// --- Methods for new UI ---
+const loadSessions = async () => {
+  try {
+    await sessionStore.listSessions()
+  } catch (error) {
+    console.error('加载会话失败:', error)
+  }
+}
+
+const createNewSession = async (sourceId: string) => {
+  try {
+    const session = await sessionStore.createSession(sourceId)
+    sessionStore.setCurrentSession(session)
+    messages.value = [] // Clear messages for new session
+  } catch (error) {
+    console.error('创建新会话失败:', error)
+    ElMessage.error('创建新会话失败')
+  }
+}
+
+const switchSession = async (sessionId: string) => {
+  await sessionStore.setCurrentSessionById(sessionId)
+  messages.value = []
+  ElMessage.success(`切换到会话 ${sessionId.slice(0, 8)}...`)
+}
+
+// --- Method to add quick prompts ---
+const addSampleQuestion = (question: string) => {
+  userInput.value = question
+}
+
+// --- Method to navigate to data management ---
+const goToAddData = () => {
+  router.push('/data-management')
+}
+
+// --- Existing Chat Logic Methods ---
+const scrollToBottom = (): void => {
+  nextTick(() => {
+    if (messagesContainer.value) {
+      messagesContainer.value.scrollTop = messagesContainer.value.scrollHeight
+    }
+  })
 }
 
 // 只提取“下一步建议”或“下一步行动建议”区域的建议
@@ -86,46 +108,24 @@
 }
 
 const sendMessage = async (): Promise<void> => {
-  if (!inputMessage.value.trim()) {
-    ElMessage.warning('请输入消息内容')
+  if (!userInput.value.trim()) return
+  if (!currentDataset.value) {
+    ElMessage.warning('请先选择或上传一个数据集。')
     return
   }
-=======
-// --- Computed Properties ---
-const sessions = computed(() => appStore.sessions)
-const currentSessionId = computed(() => appStore.currentSessionId)
-const isLoading = computed(() => appStore.loading)
-const currentDataset = computed(() => appStore.currentDataset)
-
->>>>>>> e5b04930
-
-// --- Methods for new UI ---
-const loadSessions = async () => {
-  try {
-    await appStore.getSessions()
-  } catch (error) {
-    console.error('加载会话失败:', error)
-  }
-}
-
-<<<<<<< HEAD
-  const userMessage = inputMessage.value.trim()
+  if (isProcessingChat.value) return
+
+  isProcessingChat.value = true
+  const userMessage = userInput.value.trim()
   const isFirstMessage = messages.value.length === 0 // 检查是否为第一条消息
 
-  // 添加用户消息
   messages.value.push({
     type: 'user',
     content: userMessage,
     timestamp: new Date().toISOString()
   })
-
-  // 清空输入
-  inputMessage.value = ''
-
-  // 滚动到底部
-  await nextTick()
+  userInput.value = ''
   scrollToBottom()
-
   try {
     // 创建一个初始的空AI回复消息
     const assistantMessage = reactive({
@@ -220,209 +220,41 @@
     )
 
     assistantMessage.loading = false
-=======
-const createNewSession = async () => {
-  try {
-    await appStore.createNewSessionAndSetCurrent()
-    messages.value = [] // Clear messages for new session
->>>>>>> e5b04930
   } catch (error) {
-    console.error('创建新会话失败:', error)
-    ElMessage.error('创建新会话失败')
-  }
-}
-
-<<<<<<< HEAD
-const scrollToBottom = (): void => {
-  if (messagesContainer.value) {
-    messagesContainer.value.scrollTop = messagesContainer.value.scrollHeight
-  }
-}
-
-const loadChatHistory = (): void => {
-  // 从 store 中加载聊天历史
-  const history: ChatEntry[] = sessionStore.chatHistory
-  messages.value = history.map(entry => [entry.user_message, entry.assistant_response]).flat()
-=======
-const switchSession = (sessionId: string) => {
-  appStore.setCurrentSession(sessionId)
-  messages.value = []
-  ElMessage.success(`切换到会话 ${sessionId.slice(0, 8)}...`)
-}
-
-// --- Method to add quick prompts ---
-const addSampleQuestion = (question: string) => {
-  userInput.value = question
-}
-
-// --- Method to navigate to data management ---
-const goToAddData = () => {
-  router.push('/data-management')
-}
-
->>>>>>> e5b04930
-
-// --- Existing Chat Logic Methods ---
-const scrollToBottom = (): void => {
-  nextTick(() => {
-    if (messagesContainer.value) {
-      messagesContainer.value.scrollTop = messagesContainer.value.scrollHeight
-    }
-  })
-}
-
-<<<<<<< HEAD
-// 监听数据集变化
-watch(currentDataset, (newDataset) => {
-  if (newDataset && messages.value.length === 0) {
-    // 添加欢迎消息
-    const welcome = `您好！我是您的AI数据分析助手。当前已加载数据集 "${newDataset.id}"，包含 ${newDataset.row_count || 0} 行和 ${newDataset.column_count || 0} 列数据。\n\n您可以问我：\n- 数据的基本统计信息\n- 绘制各种图表\n- 进行相关性分析\n- 检测异常值\n- 数据聚类分析\n\n请告诉我您想了解什么！`
-=======
-const sendMessage = async (): Promise<void> => {
-  if (!userInput.value.trim()) return
-  if (!currentDataset.value) {
-    ElMessage.warning('请先选择或上传一个数据集。')
-    return
-  }
-  if (isLoading.value) return
->>>>>>> e5b04930
-
-  const userMessageContent = userInput.value.trim()
-  messages.value.push({
-    type: 'user',
-    content: userMessageContent,
-    timestamp: new Date().toISOString()
-  })
-  userInput.value = ''
-  scrollToBottom()
-
-  const assistantMessage = reactive<AssistantChatMessage>({
-    type: 'assistant',
-    content: [],
-    timestamp: new Date().toISOString(),
-    tool_calls: {},
-  })
-  messages.value.push(assistantMessage)
-  scrollToBottom()
-
-  await appStore.sendStreamChatMessage(
-    userMessageContent,
-    // onMessage
-    (content) => {
-      assistantMessage.content.push({ type: 'text', content })
-      scrollToBottom()
-    },
-    // onToolCall
-    (id, name, args) => {
-      if (!assistantMessage.tool_calls) assistantMessage.tool_calls = {}
-      assistantMessage.tool_calls[id] = { name, args, status: 'running' }
-      assistantMessage.content.push({ type: 'tool_call', id })
-      scrollToBottom()
-    },
-    // onToolResult
-    (id, result, artifact) => {
-      const toolCall = assistantMessage.tool_calls?.[id]
-      if (toolCall) {
-        toolCall.status = 'success'
-        toolCall.result = result
-        toolCall.artifact = artifact || null
-      }
-      scrollToBottom()
-    },
-    // onToolError
-    (id, error) => {
-       const toolCall = assistantMessage.tool_calls?.[id]
-       if (toolCall) {
-         toolCall.status = 'error'
-         toolCall.error = error
-       }
-       scrollToBottom()
-    },
-    // onDone
-    () => {
-      console.log("Stream finished.")
-      scrollToBottom()
-    },
-    // onError
-    (error) => {
-      console.error('Stream error:', error)
-      ElMessage.error(`请求出错: ${error}`)
-      assistantMessage.content.push({ type: 'text', content: `\n\n处理出错: ${error}` })
-      scrollToBottom()
-    }
-  )
-}
-
+    console.error('发送消息失败:', error)
+
+    // 添加错误消息
+    messages.value.push({
+      type: 'assistant',
+      content: [{ type: 'text', content: '抱歉，处理您的请求时出现了错误。请稍后重试。' }],
+      timestamp: new Date().toISOString()
+    })
+
+    await nextTick()
+    scrollToBottom()
+  } finally {
+    isProcessingChat.value = false
+  }
+}
 
 // --- Lifecycle Hooks ---
 onMounted(async () => {
   await loadSessions()
-  if (!currentSessionId.value && appStore.sessions.length > 0) {
-    appStore.setCurrentSession(appStore.sessions[0].id)
-  } else if (appStore.sessions.length === 0) {
-    await createNewSession()
-  }
+  // if (!currentSessionId.value && appStore.sessions.length > 0) {
+  //   appStore.setCurrentSession(appStore.sessions[0].id)
+  // } else if (appStore.sessions.length === 0) {
+  //   await createNewSession()
+  // }
 })
-
 </script>
 
 <template>
-<<<<<<< HEAD
-  <div class="chat-analysis">
-    <div class="chat-container">
-      <!-- 聊天消息区域 -->
-      <div class="chat-messages" ref="messagesContainer">
-        <div v-if="!sessionStore.currentSession" class="empty-state">
-          <el-empty>
-            <template #image>
-              <el-icon style="font-size: 64px; color: #ddd;">
-                <DataBoard />
-              </el-icon>
-            </template>
-            <template #description>
-              <p>暂无会话，请先从数据源创建会话</p>
-              <br>
-              <el-button type="primary" @click="$router.push('/data-sources')">
-                前往数据源
-              </el-button>
-            </template>
-          </el-empty>
-        </div>
-
-        <div v-else-if="messages.length === 0" class="empty-state">
-          <el-empty description="开始您的数据分析对话吧！">
-            <template #image>
-              <el-icon style="font-size: 64px; color: #ddd;">
-                <ChatDotRound />
-              </el-icon>
-            </template>
-          </el-empty>
-        </div>
-
-        <template v-else>
-          <div v-for="(message, index) in messages" :key="index" :class="['message-item', message.type]">
-            <div class="message-content">
-              <div v-if="message.type === 'user'" class="user-message">
-                {{ message.content }}
-              </div>
-              <AssistantMessage v-else :message="message" class="assistant-message"></AssistantMessage>
-            </div>
-            <div class="message-time">
-              {{ formatTime(message.timestamp) }}
-            </div>
-            <!-- 建议按钮渲染 -->
-            <div v-if="message.suggestions && message.suggestions.length" class="suggestion-buttons">
-              <el-button v-for="(suggestion, idx) in message.suggestions" :key="idx" size="small"
-                @click="addSampleQuestion(stripSuggestion(suggestion))" style="margin: 4px 4px 0 0;">
-                {{ stripSuggestion(suggestion) }}
-              </el-button>
-            </div>
-=======
   <div class="chat-analysis-container">
+
     <!-- Session Sidebar -->
     <div :class="['session-sidebar', { 'is-closed': !isSidebarOpen }]">
       <div class="sidebar-header">
-        <el-button class="new-chat-btn" @click="createNewSession" :icon="Plus">
+        <el-button class="new-chat-btn" @click="selectDatasetDialogVisible = true" :icon="Plus">
           新对话
         </el-button>
         <el-button @click="isSidebarOpen = false" :icon="DArrowLeft" text class="toggle-btn" />
@@ -437,50 +269,11 @@
           <div class="session-actions">
             <el-button type="text" :icon="Edit" size="small" class="action-btn" />
             <el-button type="text" :icon="Delete" size="small" class="action-btn" />
->>>>>>> e5b04930
           </div>
-        </template>
+        </div>
       </div>
     </div>
 
-<<<<<<< HEAD
-      <!-- 输入区域 -->
-      <div class="chat-input">
-        <el-input v-model="inputMessage" type="textarea" :rows="3"
-          placeholder="输入您想了解的数据分析问题，例如：分析数据的基本统计信息、查找异常值、绘制相关性热力图等..." @keydown.ctrl.enter="sendMessage"
-          :disabled="!currentDataset || loading" />
-
-        <div style="margin-top: 12px; display: flex; justify-content: space-between; align-items: center;">
-          <div>
-            <el-tag v-if="currentDataset" type="success" size="small">
-              当前数据集: {{ currentDataset.name }}
-            </el-tag>
-            <el-tag v-else type="warning" size="small">
-              未选择数据集
-            </el-tag>
-            <el-button size="small" @click="addSampleQuestion('分析数据的基本统计信息')">
-              基本统计
-            </el-button>
-            <el-button size="small" @click="addSampleQuestion('绘制各列的相关性热力图')">
-              相关性分析
-            </el-button>
-            <el-button size="small" @click="addSampleQuestion('检测并可视化异常值')">
-              异常检测
-            </el-button>
-            <el-button size="small" @click="addSampleQuestion('对数据进行聚类分析')">
-              聚类分析
-            </el-button>
-          </div>
-
-          <div>
-            <el-button type="primary" @click="sendMessage" :loading="loading"
-              :disabled="!inputMessage.trim() || !currentDataset">
-              <el-icon>
-                <Promotion />
-              </el-icon>
-              发送 (Ctrl+Enter)
-            </el-button>
-=======
     <!-- Chat Panel -->
     <div class="chat-panel">
       <div class="chat-panel-header">
@@ -490,44 +283,71 @@
         </span>
       </div>
 
-       <div class="chat-messages" ref="messagesContainer">
-         <div v-if="!messages.length" class="empty-state">
-            <el-empty description="开始您的数据分析对话吧！" />
-         </div>
-         <div v-for="(message, index) in messages" :key="index">
-            <AssistantMessage v-if="message.type === 'assistant'" :message="message" />
-            <div v-else class="user-message-container">
-                <div class="user-message">
-                    {{ message.content }}
-                </div>
+      <div class="chat-messages" ref="messagesContainer">
+        <div v-if="!messages.length" class="empty-state">
+          <el-empty description="开始您的数据分析对话吧！" />
+        </div>
+        <div v-for="(message, index) in messages" :key="index">
+          <AssistantMessage v-if="message.type === 'assistant'" :message="message" />
+          <div v-else class="user-message-container">
+            <div class="user-message">
+              {{ message.content }}
             </div>
-         </div>
-       </div>
+          </div>
+          <!-- 建议按钮渲染 -->
+          <div v-if="message.suggestions && message.suggestions.length" class="suggestion-buttons">
+            <el-button v-for="(suggestion, idx) in message.suggestions" :key="idx" size="small"
+              @click="addSampleQuestion(stripSuggestion(suggestion))" style="margin: 4px 4px 0 0;">
+              {{ stripSuggestion(suggestion) }}
+            </el-button>
+          </div>
+        </div>
+      </div>
 
       <div class="chat-input-area">
         <div class="chat-input-wrapper">
-          <el-input v-model="userInput" placeholder="输入你的问题..." @keyup.enter.native.prevent="sendMessage"
-            resize="none" type="textarea" :autosize="{ minRows: 1, maxRows: 5 }" :disabled="isLoading" />
-          <el-button @click="sendMessage" :disabled="isLoading || !userInput.trim()" type="primary" class="send-button">
+          <el-input v-model="userInput" placeholder="输入你的问题..." @keyup.enter.native.prevent="sendMessage" resize="none"
+            type="textarea" :autosize="{ minRows: 1, maxRows: 5 }" :disabled="isProcessingChat" />
+          <el-button @click="sendMessage" :disabled="isProcessingChat || !userInput.trim()" type="primary"
+            class="send-button">
             发送
           </el-button>
         </div>
         <div class="quick-actions">
-           <div class="dataset-indicator">
+          <div class="dataset-indicator">
             <template v-if="currentDataset">
-              当前数据集: <strong>{{ currentDataset.id.slice(0, 12) }}...</strong> ( <el-link type="primary" @click="goToAddData" :underline="false">更换</el-link> )
+              当前数据集: <strong>{{ currentDataset.id.slice(0, 12) }}...</strong> ( <el-link type="primary"
+                @click="goToAddData" :underline="false">更换</el-link> )
             </template>
             <template v-else>
               <el-link type="warning" @click="goToAddData" :underline="false">请先选择一个数据集进行分析</el-link>
             </template>
->>>>>>> e5b04930
           </div>
-           <el-tag class="action-tag" @click="addSampleQuestion('分析数据的基本统计信息')">基本统计</el-tag>
-           <el-tag class="action-tag" @click="addSampleQuestion('绘制各列的相关性热力图')">相关性热力图</el-tag>
-           <el-tag class="action-tag" @click="addSampleQuestion('检测并可视化异常值')">异常值检测</el-tag>
+          <el-tag class="action-tag" @click="addSampleQuestion('分析数据的基本统计信息')">基本统计</el-tag>
+          <el-tag class="action-tag" @click="addSampleQuestion('绘制各列的相关性热力图')">相关性热力图</el-tag>
+          <el-tag class="action-tag" @click="addSampleQuestion('检测并可视化异常值')">异常值检测</el-tag>
         </div>
       </div>
     </div>
+
+    <!-- Select Dataset Dialog -->
+    <el-dialog :v-model="selectDatasetDialogVisible" title="选择数据集以创建会话" width="600px">
+      <el-empty v-if="!dataSourceStore.dataSources.length">
+        <template #description>暂无数据集，请先上传或选择一个数据集。
+          <el-button type="primary" @click="goToAddData">前往添加数据集</el-button>
+        </template>
+      </el-empty>
+      <el-list v-else>
+        <el-list-item v-for="[sourceId, metadata] in Object.entries(dataSourceStore.dataSources)" :key="sourceId"
+          @click="sessionStore.createSession(sourceId)">
+          {{ metadata.name }}
+        </el-list-item>
+      </el-list>
+      <template #footer>
+        <el-button @click="selectDatasetDialogVisible = false">关闭</el-button>
+      </template>
+    </el-dialog>
+
   </div>
 </template>
 
@@ -577,6 +397,7 @@
 
 .toggle-btn {
   color: #a9a9a9;
+
   &:hover {
     color: white;
     background-color: #2a2b2e;
@@ -592,6 +413,7 @@
   &::-webkit-scrollbar {
     width: 6px;
   }
+
   &::-webkit-scrollbar-thumb {
     background: #43464a;
     border-radius: 3px;
@@ -626,6 +448,7 @@
     .action-btn {
       color: #b0b0b5;
       padding: 4px;
+
       &:hover {
         color: white;
       }
@@ -651,7 +474,8 @@
   flex-grow: 1;
   display: flex;
   flex-direction: column;
-  min-width: 0; /* Important for flex-grow to work correctly */
+  min-width: 0;
+  /* Important for flex-grow to work correctly */
   height: 100%;
   position: relative;
   background: white;
@@ -681,25 +505,25 @@
 }
 
 .user-message-container {
-    display: flex;
-    justify-content: flex-end;
+  display: flex;
+  justify-content: flex-end;
 }
 
 .user-message {
-    background: #3b82f6;
-    color: white;
-    padding: 10px 16px;
-    border-radius: 18px 18px 6px 18px;
-    max-width: 75%;
-    word-wrap: break-word;
+  background: #3b82f6;
+  color: white;
+  padding: 10px 16px;
+  border-radius: 18px 18px 6px 18px;
+  max-width: 75%;
+  word-wrap: break-word;
 }
 
 
 .empty-state {
-    display: flex;
-    align-items: center;
-    justify-content: center;
-    height: 100%;
+  display: flex;
+  align-items: center;
+  justify-content: center;
+  height: 100%;
 }
 
 .chat-input-area {
@@ -765,13 +589,35 @@
   }
 }
 
-<<<<<<< HEAD
+/* 响应式设计 */
+@media (max-width: 768px) {
+  .message-content {
+    max-width: 85%;
+  }
+
+  .chat-input {
+    padding: 16px;
+  }
+}
+
+.tool-artifact {
+  margin-top: 10px;
+}
+
+.image-artifact {
+  text-align: center;
+}
+
+.image-caption {
+  margin-top: 5px;
+  font-style: italic;
+  color: #666;
+}
+
 .suggestion-buttons {
   margin-top: 8px;
   display: flex;
   flex-direction: column;
   gap: 8px;
 }
-=======
->>>>>>> e5b04930
 </style>