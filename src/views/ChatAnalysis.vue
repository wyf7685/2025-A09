<script setup lang="ts">
import AssistantMessage from '@/components/AssistantMessage.vue';
<<<<<<< HEAD
import ProcessFlow, { type FlowStep } from '@/components/ProcessFlow.vue';
import { useSessionStore } from '@/stores/session';
=======
>>>>>>> 6cf228a9
import { useDataSourceStore } from '@/stores/datasource';
import { useSessionStore } from '@/stores/session';
import type { AssistantChatMessage, AssistantChatMessageContent, AssistantChatMessageText, ChatMessage } from '@/types';
import { ChatDotRound, DArrowLeft, DArrowRight, DataAnalysis, Delete, Document, DocumentCopy, Edit, PieChart, Plus, Search, WarningFilled } from '@element-plus/icons-vue';
import { ElMessage } from 'element-plus';
import { computed, nextTick, onMounted, reactive, ref } from 'vue';
import { useRouter } from 'vue-router';

type ChatMessageWithSuggestions = ChatMessage & { loading?: boolean, suggestions?: string[] }

const router = useRouter()
const sessionStore = useSessionStore();
const dataSourceStore = useDataSourceStore();

// --- State for new UI ---
const isSidebarOpen = ref(true)

const userInput = ref<string>('')
const messages = ref<ChatMessageWithSuggestions[]>([])
const messagesContainer = ref<HTMLElement | null>(null)
const isProcessingChat = ref<boolean>(false)
const selectDatasetDialogVisible = ref<boolean>(false)
const isFlowPanelOpen = ref<boolean>(true) // 控制流程图面板的显示/隐藏

// 流程图相关状态
const flowSteps = ref<FlowStep[]>([])

const sessions = computed(() => sessionStore.sessions)
const currentSessionId = computed(() => sessionStore.currentSession?.id)
const currentDataset = computed(() =>
  sessionStore.currentSession
    ? dataSourceStore.dataSources[sessionStore.currentSession.dataset_id]
    : null
);

// --- Methods for new UI ---
const loadSessions = async () => {
  try {
    await sessionStore.listSessions()
  } catch (error) {
    console.error('加载会话失败:', error)
  }
}

const createNewSession = async (sourceId: string) => {
  try {
    const session = await sessionStore.createSession(sourceId)
    sessionStore.setCurrentSession(session)
<<<<<<< HEAD
    messages.value = [] // Clear messages for new session
    selectDatasetDialogVisible.value = false // Close dialog
    ElMessage.success('新会话创建成功')
=======
    await refreshChatHistory()
    selectDatasetDialogVisible.value = false // Close the dialog
    ElMessage.success('新对话创建成功')
>>>>>>> 6cf228a9
  } catch (error) {
    console.error('创建新会话失败:', error)
    ElMessage.error('创建新会话失败')
  }
}

const mergeTextPart = (parts: AssistantChatMessageContent[]): AssistantChatMessageContent[] => {
  const merged: AssistantChatMessageContent[] = [];
  for (const part of parts) {
    if (part.type !== 'text' || !merged.length || merged[merged.length - 1].type !== 'text') {
      merged.push(part);
    } else {
      const lastText = merged[merged.length - 1] as AssistantChatMessageText;
      lastText.content += part.content;
    }
  }
  return merged;
}

const refreshChatHistory = async () => {
  if (!currentSessionId.value) return
  const session = await sessionStore.getSession(currentSessionId.value)
  messages.value = session.chat_history.map((entry) => [entry.user_message, {
    ...entry.assistant_response,
    content: mergeTextPart(entry.assistant_response.content),
  }]).flat() || []
  scrollToBottom()
}

const switchSession = async (sessionId: string) => {
  await sessionStore.setCurrentSessionById(sessionId)
  const session = sessions.value.find(s => s.id === sessionId)
  await refreshChatHistory()
  ElMessage.success(`切换到会话: ${session?.name || sessionId.slice(0, 8)}...`)
}

// --- Method to add quick prompts ---
const addSampleQuestion = (question: string) => {
  userInput.value = question
}

// --- Method to navigate to data management ---
const goToAddData = () => {
  router.push('/data-management')
}

// 流程图管理方法
const addFlowStep = (step: Omit<FlowStep, 'id' | 'timestamp'>) => {
  const newStep: FlowStep = {
    ...step,
    id: `step-${Date.now()}-${Math.random().toString(36).substr(2, 9)}`,
    timestamp: new Date()
  }
  flowSteps.value.push(newStep)
  return newStep.id
}

const updateFlowStep = (stepId: string, updates: Partial<FlowStep>) => {
  const stepIndex = flowSteps.value.findIndex(step => step.id === stepId)
  if (stepIndex !== -1) {
    flowSteps.value[stepIndex] = { ...flowSteps.value[stepIndex], ...updates }
  }
}

const clearFlowSteps = () => {
  flowSteps.value = []
}

// --- Existing Chat Logic Methods ---
const scrollToBottom = (): void => {
  nextTick(() => {
    if (messagesContainer.value) {
      messagesContainer.value.scrollTop = messagesContainer.value.scrollHeight
    }
  })
}

// 只提取“下一步建议”或“下一步行动建议”区域的建议
const extractSuggestions = (content: string): string[] => {
  // 兼容“**下一步建议**”或“**下一步行动建议**”后有冒号、空行，提取后续所有内容直到下一个空行或结尾
  const match = content.match(/\*?\*?(下一步建议|下一步行动建议)\*?\*?[:：]?\s*\n*([\s\S]*?)(?=\n{2,}|$)/)
  if (!match) return []
  // 只提取第一个有序列表（1. ...）开始的所有有序条目
  const lines = match[2].split('\n')
  const suggestions: string[] = []
  let inList = false
  for (const line of lines) {
    if (/^\d+\.\s+/.test(line)) {
      inList = true
      suggestions.push(line.replace(/^\d+\.\s+/, '').trim())
    } else if (inList && !line.trim()) {
      // 有序列表后遇到空行则停止
      break
    } else if (inList && !/^\d+\.\s+/.test(line)) {
      // 有序列表中遇到非有序项也停止
      break
    }
  }
  return suggestions
}

// 工具函数：去除markdown粗体、冒号和多余空格，只取建议标题部分
const stripSuggestion = (s: string) => {
  const clean = s.replace(/\*\*/g, '').trim()
  const idx = clean.indexOf('：')
  return idx !== -1 ? clean.slice(0, idx) : clean
}

const sendMessage = async (): Promise<void> => {
  if (!userInput.value.trim()) return
  if (!currentDataset.value) {
    ElMessage.warning('请先选择或上传一个数据集。')
    return
  }
  if (isProcessingChat.value) return

  isProcessingChat.value = true
  const userMessage = userInput.value.trim()
  const isFirstMessage = messages.value.length === 0 // 检查是否为第一条消息

  // 如果是第一条消息，立即更新会话名称
  if (isFirstMessage && currentSessionId.value) {
    const sessionName = userMessage.length > 30 ? userMessage.substring(0, 30) + '...' : userMessage
    sessionStore.updateSessionName(currentSessionId.value, sessionName)
  }

  // 添加用户输入步骤到流程图
  const userStepId = addFlowStep({
    title: '用户输入',
    description: userMessage,
    status: 'completed'
  })

  // 添加AI处理步骤到流程图
  const aiStepId = addFlowStep({
    title: 'AI分析处理',
    description: '正在分析用户请求...',
    status: 'running'
  })

  messages.value.push({
    type: 'user',
    content: userMessage,
    timestamp: new Date().toISOString()
  })
  userInput.value = ''
  scrollToBottom()
  try {
    // 创建一个初始的空AI回复消息
    const assistantMessage = reactive({
      type: 'assistant',
      content: [],
      timestamp: new Date().toISOString(),
      tool_calls: {},
      loading: true,
      suggestions: [],
    } as AssistantChatMessage & { loading?: boolean, suggestions?: string[] })
    messages.value.push(assistantMessage)

    const pushText = (content: string) => {
      if (!assistantMessage.content.length || assistantMessage.content[assistantMessage.content.length - 1].type !== 'text') {
        assistantMessage.content.push({ type: 'text', content })
        return content
      }
      const lastText = assistantMessage.content[assistantMessage.content.length - 1] as { content: string }
      lastText.content += content
      return lastText.content
    }

    // 使用流式API
    await sessionStore.sendStreamChatMessage(
      userMessage,
      (content) => {
        content = pushText(content)

        // 自动提取建议
        const suggestions = extractSuggestions(content)
        if (suggestions.length) {
          assistantMessage.suggestions = suggestions
        }

        nextTick(() => scrollToBottom())
      },
      (id, name, args) => {
        // 工具调用
        if (!assistantMessage.tool_calls) assistantMessage.tool_calls = {}
        assistantMessage.tool_calls[id] = {
          name,
          args,
          status: 'running'
        }
        assistantMessage.content.push({ type: 'tool_call', id })
        
        // 添加工具执行步骤到流程图
        const toolStepId = addFlowStep({
          title: `执行工具: ${name}`,
          description: `正在执行 ${name} 工具...`,
          status: 'running',
          details: [JSON.stringify(args, null, 2)]
        })
        
        // 将工具步骤ID存储到工具调用中，以便后续更新
        assistantMessage.tool_calls[id].flowStepId = toolStepId
        
        nextTick(() => scrollToBottom())
      },
      (id, result, artifact) => {
        // 工具结果
        // 更新工具调用状态
        const toolCall = assistantMessage.tool_calls?.[id] || undefined
        if (toolCall) {
          toolCall.status = 'success'
          toolCall.result = result
          toolCall.artifact = artifact || null
          
          // 更新流程图中的工具执行步骤
          if (toolCall.flowStepId) {
            updateFlowStep(toolCall.flowStepId, {
              status: 'completed',
              description: `工具执行完成`,
              details: [JSON.stringify(result, null, 2)]
            })
          }
        }

        nextTick(() => scrollToBottom())
      },
      (id, error) => {
        // 工具错误
        // 更新工具调用状态
        const toolCall = assistantMessage.tool_calls?.[id] || undefined
        if (toolCall) {
          toolCall.status = 'error'
          toolCall.error = error
          
          // 更新流程图中的工具执行步骤
          if (toolCall.flowStepId) {
            updateFlowStep(toolCall.flowStepId, {
              status: 'error',
              description: `工具执行失败`,
              error: error
            })
          }
        }

        nextTick(() => scrollToBottom())
      },
      () => {
        // 完成处理
        console.log('对话完成')
        assistantMessage.loading = false

        // 更新AI处理步骤为完成状态
        if (aiStepId) {
          updateFlowStep(aiStepId, {
            status: 'completed',
            description: 'AI分析处理完成'
          })
        }

        // 如果是第一条消息，从后端获取最终的会话名称（可能经过后端清理）
        if (isFirstMessage && currentSessionId.value) {
          // 异步获取最新的会话信息，但不阻塞UI
          sessionStore.getSession(currentSessionId.value).then(session => {
            if (session.name && session.name !== sessions.value.find(s => s.id === currentSessionId.value)?.name) {
              sessionStore.updateSessionName(currentSessionId.value!, session.name)
            }
          }).catch(error => {
            console.error('获取会话信息失败:', error)
          })
        }

        nextTick(() => scrollToBottom())
      },
      (error) => {
        // 错误处理
        console.error('对话处理错误:', error)
        ElMessage.error(`处理消息时出错: ${error}`)
        pushText(`\n\n处理出错: ${error}`)
        nextTick(() => scrollToBottom())
      }
    )

    assistantMessage.loading = false
  } catch (error) {
    console.error('发送消息失败:', error)

    // 添加错误消息
    messages.value.push({
      type: 'assistant',
      content: [{ type: 'text', content: '抱歉，处理您的请求时出现了错误。请稍后重试。' }],
      timestamp: new Date().toISOString()
    })

    await nextTick()
    scrollToBottom()
  } finally {
    isProcessingChat.value = false
  }
}

// --- Lifecycle Hooks ---
onMounted(async () => {
  await loadSessions()
<<<<<<< HEAD
  // 加载数据源
  try {
    await dataSourceStore.listDataSources()
  } catch (error) {
    console.error('加载数据源失败:', error)
  }
=======
  await dataSourceStore.listDataSources() // 加载数据源
>>>>>>> 6cf228a9
  // if (!currentSessionId.value && appStore.sessions.length > 0) {
  //   appStore.setCurrentSession(appStore.sessions[0].id)
  // } else if (appStore.sessions.length === 0) {
  //   await createNewSession()
  // }
})
</script>

<template>
  <div class="chat-analysis-container">

    <!-- Session Sidebar -->
    <div :class="['session-sidebar', { 'is-closed': !isSidebarOpen }]">
      <div class="sidebar-header">
        <el-button class="new-chat-btn" @click="selectDatasetDialogVisible = true" :icon="Plus">
          新对话
        </el-button>
        <el-button @click="isSidebarOpen = false" :icon="DArrowLeft" text class="toggle-btn" />
      </div>
      <div class="session-list">
        <div v-for="session in sessions" :key="session.id"
          :class="['session-item', { active: session.id === currentSessionId }]" @click="switchSession(session.id)">
          <el-icon class="session-icon">
            <ChatDotRound />
          </el-icon>
          <span class="session-name">{{ session.name }}</span>
          <div class="session-actions">
            <el-button type="text" :icon="Edit" size="small" class="action-btn" />
            <el-button type="text" :icon="Delete" size="small" class="action-btn" />
          </div>
        </div>
      </div>
    </div>

    <!-- Chat Panel -->
    <div class="chat-panel">
      <div class="chat-panel-header">
        <el-button v-if="!isSidebarOpen" @click="isSidebarOpen = true" :icon="DArrowRight" text class="toggle-btn" />
        <span class="session-title" v-if="currentSessionId">
          {{sessions.find(s => s.id === currentSessionId)?.name || `会话: ${currentSessionId.slice(0, 8)}...`}}
        </span>
        <div class="header-actions">
          <el-button 
            @click="isFlowPanelOpen = !isFlowPanelOpen" 
            :icon="isFlowPanelOpen ? DArrowRight : DArrowLeft" 
            text 
            size="small"
            class="flow-toggle-btn"
          >
            {{ isFlowPanelOpen ? '隐藏流程' : '显示流程' }}
          </el-button>
        </div>
      </div>
      <div class="chat-messages" ref="messagesContainer">
        <div v-if="!messages.length" class="empty-state">
          <div class="empty-message">
            <p>选择一个数据集，开始您的数据分析对话</p>
          </div>
        </div>
        <div v-for="(message, index) in messages" :key="index">
          <AssistantMessage v-if="message.type === 'assistant'" :message="message" />
          <div v-else class="user-message-container">
            <div class="user-message">
              {{ message.content }}
            </div>
          </div>
          <div v-if="message.type === 'assistant' && message.loading">
            <el-icon>
              <Loading class="rotating" />
            </el-icon>
            正在处理...
          </div>
          <!-- 建议按钮渲染 -->
          <div v-if="message.suggestions && message.suggestions.length" class="suggestion-buttons">
            <el-button v-for="(suggestion, idx) in message.suggestions" :key="idx" size="small"
              @click="addSampleQuestion(stripSuggestion(suggestion))" style="margin: 4px 4px 0 0;">
              {{ stripSuggestion(suggestion) }}
            </el-button>
          </div>
        </div>
      </div>

      <div class="chat-input-area">
        <div class="chat-input-wrapper">
          <el-input v-model="userInput" placeholder="输入你的问题..." @keyup.enter.native.prevent="sendMessage" resize="none"
            type="textarea" :autosize="{ minRows: 1, maxRows: 5 }" :disabled="isProcessingChat" />
          <el-button @click="sendMessage" :disabled="isProcessingChat || !userInput.trim()" type="primary"
            class="send-button">
            发送
          </el-button>
        </div>
        <div class="quick-actions">
          <div class="dataset-indicator">
            <template v-if="currentDataset">
              <el-icon>
                <DocumentCopy />
              </el-icon>
              当前数据集: <strong>{{ currentDataset.name || currentDataset.id.slice(0, 12) + '...' }}</strong>
              <el-link type="primary" @click="goToAddData" :underline="false">
                <el-icon>
                  <Edit />
                </el-icon>
                更换
              </el-link>
            </template>
            <template v-else>
              <el-icon>
                <WarningFilled />
              </el-icon>
              <el-link type="warning" @click="goToAddData" :underline="false">
                请先选择一个数据集进行分析
              </el-link>
            </template>
          </div>
          <el-divider direction="vertical" style="margin: 0 8px;" />
          <div class="quick-prompt-tags">
            <el-tag class="action-tag" @click="addSampleQuestion('分析数据的基本统计信息')">
              <el-icon>
                <DataAnalysis />
              </el-icon>
              基本统计
            </el-tag>
            <el-tag class="action-tag" @click="addSampleQuestion('绘制各列的相关性热力图')">
              <el-icon>
                <PieChart />
              </el-icon>
              相关性分析
            </el-tag>
            <el-tag class="action-tag" @click="addSampleQuestion('检测并可视化异常值')">
              <el-icon>
                <Search />
              </el-icon>
              异常检测
            </el-tag>
            <el-tag class="action-tag" @click="addSampleQuestion('生成数据质量报告')">
              <el-icon>
                <Document />
              </el-icon>
              质量报告
            </el-tag>
          </div>
        </div>
      </div>
    </div>

    <!-- Select Dataset Dialog -->
<<<<<<< HEAD
    <el-dialog :v-model="selectDatasetDialogVisible" title="选择数据集以创建会话" width="600px">
      <el-empty v-if="Object.keys(dataSourceStore.dataSources).length === 0">
        <template #description>暂无数据集，请先上传或选择一个数据集。
          <el-button type="primary" @click="goToAddData">前往添加数据集</el-button>
        </template>
      </el-empty>
      <el-list v-else>
        <el-list-item v-for="[sourceId, metadata] in Object.entries(dataSourceStore.dataSources)" :key="sourceId"
          @click="createNewSession(sourceId)">
          {{ metadata.name }}
        </el-list-item>
      </el-list>
=======
    <el-dialog v-model="selectDatasetDialogVisible" title="选择数据集以创建会话" width="600px">
      <el-empty v-if="!Object.keys(dataSourceStore.dataSources).length" description="暂无数据集，请先上传或选择一个数据集。">
        <el-button type="primary" @click="goToAddData">前往添加数据集</el-button>
      </el-empty>
      <div v-else class="dataset-list">
        <div v-for="[sourceId, metadata] in Object.entries(dataSourceStore.dataSources)" :key="sourceId"
          class="dataset-item" @click="createNewSession(sourceId)">
          <div class="dataset-info">
            <el-icon>
              <DocumentCopy />
            </el-icon>
            <div class="dataset-details">
              <div class="dataset-name">{{ metadata.name }}</div>
              <div class="dataset-description">{{ metadata.description || '暂无描述' }}</div>
            </div>
          </div>
          <el-button type="primary" size="small">选择</el-button>
        </div>
      </div>
>>>>>>> 6cf228a9
      <template #footer>
        <el-button @click="selectDatasetDialogVisible = false">取消</el-button>
      </template>
    </el-dialog>

    <!-- Process Flow Panel -->
    <div v-if="isFlowPanelOpen" class="flow-panel">
      <ProcessFlow 
        :steps="flowSteps" 
        @clear="clearFlowSteps"
      />
    </div>

  </div>
</template>

<style lang="scss" scoped>
.chat-analysis-container {
  display: flex;
  height: calc(100vh - 80px);
  background-color: #ffffff;
}

// --- Sidebar Styles ---
.session-sidebar {
  width: 260px;
  flex-shrink: 0;
  background-color: #ffffff;
  color: #374151;
  display: flex;
  flex-direction: column;
  transition: width 0.3s ease;
  overflow: hidden;
  border-right: 1px solid #e5e7eb;

  &.is-closed {
    width: 0;
  }
}

.sidebar-header {
  display: flex;
  align-items: center;
  justify-content: space-between;
  padding: 12px 16px;
  flex-shrink: 0;
  border-bottom: 1px solid #e5e7eb;
}

.new-chat-btn {
  flex-grow: 1;
  margin-right: 8px;
  background-color: transparent;
  border: 1px solid #d1d5db;
  color: #374151;
  justify-content: flex-start;
  border-radius: 8px;
  font-weight: 500;
  padding: 8px 12px;
  transition: all 0.2s ease;

  &:hover {
    background-color: #f3f4f6;
    border-color: #9ca3af;
  }

  &:focus {
    border-color: #10b981;
    box-shadow: 0 0 0 2px rgba(16, 185, 129, 0.2);
  }
}

.toggle-btn {
  color: #6b7280;
  padding: 8px;
  border-radius: 6px;
  transition: all 0.2s ease;

  &:hover {
    color: #374151;
    background-color: #f3f4f6;
  }
}


.session-list {
  flex-grow: 1;
  overflow-y: auto;
  padding: 8px 12px;

  &::-webkit-scrollbar {
    width: 6px;
  }

  &::-webkit-scrollbar-track {
    background: #f1f1f1;
    border-radius: 3px;
  }

  &::-webkit-scrollbar-thumb {
    background: #c1c1c1;
    border-radius: 3px;

    &:hover {
      background: #a8a8a8;
    }
  }
}

.session-item {
  display: flex;
  align-items: center;
  padding: 10px 12px;
  margin-bottom: 4px;
  border-radius: 8px;
  cursor: pointer;
  transition: all 0.2s ease;
  white-space: nowrap;
  color: #374151;
  font-weight: 500;

  .session-icon {
    margin-right: 12px;
    color: #6b7280;
    font-size: 16px;
  }

  .session-name {
    flex-grow: 1;
    overflow: hidden;
    text-overflow: ellipsis;
    font-size: 14px;
  }

  .session-actions {
    display: none;
    align-items: center;
    gap: 4px;

    .action-btn {
      color: #9ca3af;
      padding: 4px;
      border-radius: 4px;
      transition: all 0.2s ease;

      &:hover {
        color: #374151;
        background-color: #f3f4f6;
      }
    }
  }

  &:hover {
    background-color: #f9fafb;

    .session-icon {
      color: #374151;
    }

    .session-actions {
      display: flex;
    }
  }

  &.active {
    background-color: #f3f4f6;
    color: #10b981;

    .session-icon {
      color: #10b981;
    }

    &:hover {
      background-color: #f3f4f6;
    }
  }
}


// --- Chat Panel Styles ---
.chat-panel {
  flex-grow: 1;
  display: flex;
  flex-direction: column;
  min-width: 0;
  height: 100%;
  position: relative;
  background: #ffffff;
}

.chat-panel-header {
  display: flex;
  align-items: center;
<<<<<<< HEAD
  justify-content: space-between;
  padding: 0 8px;
  height: 49px; // Match sidebar header height
=======
  padding: 0 16px;
  height: 60px;
>>>>>>> 6cf228a9
  border-bottom: 1px solid #e5e7eb;
  flex-shrink: 0;
  background: #ffffff;

  .toggle-btn {
    color: #6b7280;
    padding: 8px;
    border-radius: 6px;
    transition: all 0.2s ease;

    &:hover {
      color: #374151;
      background-color: #f3f4f6;
    }
  }

  .session-title {
    font-weight: 600;
    margin-left: 12px;
    color: #1f2937;
    font-size: 16px;
  }

  .header-actions {
    display: flex;
    align-items: center;
    gap: 8px;
  }

  .flow-toggle-btn {
    color: #6b7280;
    
    &:hover {
      color: #374151;
      background-color: #f3f4f6;
    }
  }
}

.chat-messages {
  flex-grow: 1;
  overflow-y: auto;
  padding: 24px;
  display: flex;
  flex-direction: column;
  gap: 24px;
  background: #ffffff;

  &::-webkit-scrollbar {
    width: 6px;
  }

  &::-webkit-scrollbar-track {
    background: #f1f1f1;
    border-radius: 3px;
  }

  &::-webkit-scrollbar-thumb {
    background: #c1c1c1;
    border-radius: 3px;

    &:hover {
      background: #a8a8a8;
    }
  }
}

.user-message-container {
  display: flex;
  justify-content: flex-end;
  margin-bottom: 8px;
}

.user-message {
  background: #f3f4f6;
  color: #1f2937;
  padding: 12px 16px;
  border-radius: 18px 18px 6px 18px;
  max-width: 70%;
  word-wrap: break-word;
  font-size: 14px;
  line-height: 1.5;
  box-shadow: 0 1px 2px rgba(0, 0, 0, 0.1);
  border: 1px solid #e5e7eb;
}

.empty-state {
  display: flex;
  align-items: center;
  justify-content: center;
  height: 100%;
  color: #6b7280;

  .empty-message {
    text-align: center;
    max-width: 400px;
    padding: 40px 20px;

    p {
      font-size: 16px;
      color: #6b7280;
      margin: 0;
      line-height: 1.6;
    }
  }
}

.chat-input-area {
  padding: 16px 24px 24px;
  background-color: #ffffff;
  border-top: 1px solid #e5e7eb;
}

// --- Flow Panel Styles ---
.flow-panel {
  width: 320px;
  flex-shrink: 0;
  background: white;
  border-left: 1px solid #e5e7eb;
  transition: width 0.3s ease;
  overflow: hidden;
}

.chat-input-wrapper {
  display: flex;
  gap: 12px;
  align-items: flex-end;
  background-color: #ffffff;
  border-radius: 12px;
  padding: 8px 12px;
  border: 1px solid #d1d5db;
  transition: all 0.2s ease;
  box-shadow: 0 1px 2px rgba(0, 0, 0, 0.05);

  &:focus-within {
    border-color: #10b981;
    box-shadow: 0 0 0 3px rgba(16, 185, 129, 0.1);
  }
}

.el-textarea {
  flex: 1;

  :deep(.el-textarea__inner) {
    box-shadow: none !important;
    background: transparent;
    border: none;
    padding: 0;
    font-size: 14px;
    line-height: 1.5;
    resize: none;

    &:focus {
      outline: none;
    }

    &::placeholder {
      color: #9ca3af;
    }
  }
}

.send-button {
  flex-shrink: 0;
  background: #10b981;
  border-color: #10b981;
  border-radius: 8px;
  padding: 8px 16px;
  font-weight: 500;
  transition: all 0.2s ease;

  &:hover {
    background: #059669;
    border-color: #059669;
    transform: translateY(-1px);
  }

  &:disabled {
    background: #d1d5db;
    border-color: #d1d5db;
    transform: none;
  }
}

.quick-actions {
  display: flex;
  gap: 16px;
  margin-top: 16px;
  flex-wrap: wrap;
  align-items: center;
  justify-content: flex-start;
  padding: 12px 16px;
  background: #f9fafb;
  border-radius: 8px;
  border: 1px solid #e5e7eb;
}

.dataset-indicator {
  display: flex;
  align-items: center;
  gap: 8px;
  font-size: 12px;
  color: #6b7280;
  padding: 4px 8px;
  background: #ffffff;
  border-radius: 6px;
  border: 1px solid #e5e7eb;

  .el-icon {
    font-size: 14px;
  }

  strong {
    color: #374151;
  }

  .el-link {
    display: flex;
    align-items: center;
    gap: 4px;
    margin-left: 8px;
    font-size: 12px;

    .el-icon {
      font-size: 12px;
    }
  }
}

.quick-prompt-tags {
  display: flex;
  gap: 8px;
  flex-wrap: wrap;
}

.action-tag {
  cursor: pointer;
  transition: all 0.2s ease;
  background-color: #ffffff;
  color: #6b7280;
  border: 1px solid #e5e7eb;
  border-radius: 20px;
  padding: 6px 12px;
  font-size: 12px;
  font-weight: 500;
  display: flex;
  align-items: center;
  gap: 4px;

  .el-icon {
    font-size: 12px;
  }

  &:hover {
    background-color: #f3f4f6;
    color: #374151;
    border-color: #d1d5db;
    transform: translateY(-1px);
    box-shadow: 0 2px 4px rgba(0, 0, 0, 0.1);
  }
}

.suggestion-buttons {
  margin-top: 12px;
  display: flex;
  flex-wrap: wrap;
  gap: 8px;

  .el-button {
    border-radius: 20px;
    font-size: 12px;
    padding: 4px 12px;
    background: #f3f4f6;
    border: 1px solid #e5e7eb;
    color: #6b7280;
    transition: all 0.2s ease;

    &:hover {
      background: #e5e7eb;
      color: #374151;
      border-color: #d1d5db;
      transform: translateY(-1px);
    }
  }
}

/* 数据集选择对话框样式 */
.dataset-list {
  max-height: 400px;
  overflow-y: auto;

  .dataset-item {
    display: flex;
    align-items: center;
    justify-content: space-between;
    padding: 12px 16px;
    margin-bottom: 8px;
    border: 1px solid #e5e7eb;
    border-radius: 8px;
    cursor: pointer;
    transition: all 0.2s ease;

    &:hover {
      background-color: #f9fafb;
      border-color: #10b981;
    }

    .dataset-info {
      display: flex;
      align-items: center;
      gap: 12px;
      flex: 1;

      .el-icon {
        color: #6b7280;
        font-size: 18px;
      }

      .dataset-details {
        .dataset-name {
          font-weight: 500;
          color: #1f2937;
          margin-bottom: 4px;
        }

        .dataset-description {
          font-size: 12px;
          color: #6b7280;
        }
      }
    }
  }
}

/* 响应式设计 */
@media (max-width: 768px) {
  .chat-analysis-container {
    flex-direction: column;
  }

  .session-sidebar {
    width: 100%;
    max-height: 200px;
    border-right: none;
    border-bottom: 1px solid #e5e7eb;

    &.is-closed {
      max-height: 0;
      overflow: hidden;
    }
  }

  .user-message {
    max-width: 85%;
  }

  .chat-input-area {
    padding: 12px 16px 16px;
  }

  .quick-actions {
    justify-content: flex-start;
  }

  .dataset-indicator {
    margin-right: 8px;
    margin-bottom: 8px;
  }
}

.tool-artifact {
  margin-top: 10px;
}

.image-artifact {
  text-align: center;
}

.image-caption {
  margin-top: 5px;
  font-style: italic;
  color: #6b7280;
}

.rotating {
  animation: rotating 2s linear infinite;
}
</style><|MERGE_RESOLUTION|>--- conflicted
+++ resolved
@@ -1,10 +1,5 @@
 <script setup lang="ts">
 import AssistantMessage from '@/components/AssistantMessage.vue';
-<<<<<<< HEAD
-import ProcessFlow, { type FlowStep } from '@/components/ProcessFlow.vue';
-import { useSessionStore } from '@/stores/session';
-=======
->>>>>>> 6cf228a9
 import { useDataSourceStore } from '@/stores/datasource';
 import { useSessionStore } from '@/stores/session';
 import type { AssistantChatMessage, AssistantChatMessageContent, AssistantChatMessageText, ChatMessage } from '@/types';
@@ -53,15 +48,9 @@
   try {
     const session = await sessionStore.createSession(sourceId)
     sessionStore.setCurrentSession(session)
-<<<<<<< HEAD
-    messages.value = [] // Clear messages for new session
-    selectDatasetDialogVisible.value = false // Close dialog
-    ElMessage.success('新会话创建成功')
-=======
     await refreshChatHistory()
     selectDatasetDialogVisible.value = false // Close the dialog
     ElMessage.success('新对话创建成功')
->>>>>>> 6cf228a9
   } catch (error) {
     console.error('创建新会话失败:', error)
     ElMessage.error('创建新会话失败')
@@ -254,18 +243,6 @@
           status: 'running'
         }
         assistantMessage.content.push({ type: 'tool_call', id })
-        
-        // 添加工具执行步骤到流程图
-        const toolStepId = addFlowStep({
-          title: `执行工具: ${name}`,
-          description: `正在执行 ${name} 工具...`,
-          status: 'running',
-          details: [JSON.stringify(args, null, 2)]
-        })
-        
-        // 将工具步骤ID存储到工具调用中，以便后续更新
-        assistantMessage.tool_calls[id].flowStepId = toolStepId
-        
         nextTick(() => scrollToBottom())
       },
       (id, result, artifact) => {
@@ -276,15 +253,6 @@
           toolCall.status = 'success'
           toolCall.result = result
           toolCall.artifact = artifact || null
-          
-          // 更新流程图中的工具执行步骤
-          if (toolCall.flowStepId) {
-            updateFlowStep(toolCall.flowStepId, {
-              status: 'completed',
-              description: `工具执行完成`,
-              details: [JSON.stringify(result, null, 2)]
-            })
-          }
         }
 
         nextTick(() => scrollToBottom())
@@ -296,15 +264,6 @@
         if (toolCall) {
           toolCall.status = 'error'
           toolCall.error = error
-          
-          // 更新流程图中的工具执行步骤
-          if (toolCall.flowStepId) {
-            updateFlowStep(toolCall.flowStepId, {
-              status: 'error',
-              description: `工具执行失败`,
-              error: error
-            })
-          }
         }
 
         nextTick(() => scrollToBottom())
@@ -366,16 +325,7 @@
 // --- Lifecycle Hooks ---
 onMounted(async () => {
   await loadSessions()
-<<<<<<< HEAD
-  // 加载数据源
-  try {
-    await dataSourceStore.listDataSources()
-  } catch (error) {
-    console.error('加载数据源失败:', error)
-  }
-=======
   await dataSourceStore.listDataSources() // 加载数据源
->>>>>>> 6cf228a9
   // if (!currentSessionId.value && appStore.sessions.length > 0) {
   //   appStore.setCurrentSession(appStore.sessions[0].id)
   // } else if (appStore.sessions.length === 0) {
@@ -417,17 +367,6 @@
         <span class="session-title" v-if="currentSessionId">
           {{sessions.find(s => s.id === currentSessionId)?.name || `会话: ${currentSessionId.slice(0, 8)}...`}}
         </span>
-        <div class="header-actions">
-          <el-button 
-            @click="isFlowPanelOpen = !isFlowPanelOpen" 
-            :icon="isFlowPanelOpen ? DArrowRight : DArrowLeft" 
-            text 
-            size="small"
-            class="flow-toggle-btn"
-          >
-            {{ isFlowPanelOpen ? '隐藏流程' : '显示流程' }}
-          </el-button>
-        </div>
       </div>
       <div class="chat-messages" ref="messagesContainer">
         <div v-if="!messages.length" class="empty-state">
@@ -522,20 +461,6 @@
     </div>
 
     <!-- Select Dataset Dialog -->
-<<<<<<< HEAD
-    <el-dialog :v-model="selectDatasetDialogVisible" title="选择数据集以创建会话" width="600px">
-      <el-empty v-if="Object.keys(dataSourceStore.dataSources).length === 0">
-        <template #description>暂无数据集，请先上传或选择一个数据集。
-          <el-button type="primary" @click="goToAddData">前往添加数据集</el-button>
-        </template>
-      </el-empty>
-      <el-list v-else>
-        <el-list-item v-for="[sourceId, metadata] in Object.entries(dataSourceStore.dataSources)" :key="sourceId"
-          @click="createNewSession(sourceId)">
-          {{ metadata.name }}
-        </el-list-item>
-      </el-list>
-=======
     <el-dialog v-model="selectDatasetDialogVisible" title="选择数据集以创建会话" width="600px">
       <el-empty v-if="!Object.keys(dataSourceStore.dataSources).length" description="暂无数据集，请先上传或选择一个数据集。">
         <el-button type="primary" @click="goToAddData">前往添加数据集</el-button>
@@ -555,19 +480,10 @@
           <el-button type="primary" size="small">选择</el-button>
         </div>
       </div>
->>>>>>> 6cf228a9
       <template #footer>
         <el-button @click="selectDatasetDialogVisible = false">取消</el-button>
       </template>
     </el-dialog>
-
-    <!-- Process Flow Panel -->
-    <div v-if="isFlowPanelOpen" class="flow-panel">
-      <ProcessFlow 
-        :steps="flowSteps" 
-        @clear="clearFlowSteps"
-      />
-    </div>
 
   </div>
 </template>
@@ -749,14 +665,8 @@
 .chat-panel-header {
   display: flex;
   align-items: center;
-<<<<<<< HEAD
-  justify-content: space-between;
-  padding: 0 8px;
-  height: 49px; // Match sidebar header height
-=======
   padding: 0 16px;
   height: 60px;
->>>>>>> 6cf228a9
   border-bottom: 1px solid #e5e7eb;
   flex-shrink: 0;
   background: #ffffff;
@@ -778,21 +688,6 @@
     margin-left: 12px;
     color: #1f2937;
     font-size: 16px;
-  }
-
-  .header-actions {
-    display: flex;
-    align-items: center;
-    gap: 8px;
-  }
-
-  .flow-toggle-btn {
-    color: #6b7280;
-    
-    &:hover {
-      color: #374151;
-      background-color: #f3f4f6;
-    }
   }
 }
 
