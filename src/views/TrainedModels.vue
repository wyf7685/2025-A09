<script setup lang="ts">
<<<<<<< HEAD
import PageHeader from '@/components/PageHeader.vue';
=======
import DatasetSelector from '@/components/chat/DatasetSelector.vue';
>>>>>>> 26ac199e
import { useModelStore } from '@/stores/model';
import type { MLModel } from '@/types';
import { Calendar, DataAnalysis, Delete, Download, Refresh, Star, View } from '@element-plus/icons-vue';
import { Icon } from '@iconify/vue';
import { ElButton, ElCard, ElDialog, ElIcon, ElMessage, ElMessageBox, ElSkeleton, ElTag } from 'element-plus';
import { onMounted, ref } from 'vue';
import { useRouter } from 'vue-router';

const modelStore = useModelStore();
const router = useRouter();

// 响应式数据
const loading = ref<boolean>(false);
const models = ref<MLModel[]>([]);
const showModelDialog = ref<boolean>(false);
const selectedModel = ref<MLModel | null>(null);
const showAnalyzeDialog = ref<boolean>(false);
const analyzeModel = ref<MLModel | null>(null);
const sessions = ref<any[]>([]);
const loadingSessions = ref<boolean>(false);
const showDatasetSelector = ref<boolean>(false);

// 方法
const refreshModels = async (): Promise<void> => {
  loading.value = true;
  try {
    // 获取所有已注册的模型，而不是仅当前会话的模型
    const response = await modelStore.getAllModels();
    models.value = response.models || [];
  } catch (error) {
    console.error('刷新模型失败:', error);
    ElMessage.error('获取模型列表失败');
  } finally {
    loading.value = false;
  }
};

const formatDate = (timestamp: string | undefined): string => {
  if (!timestamp) return '未知';
  const date = new Date(timestamp);
  return date.toLocaleString();
};

const viewModel = (model: MLModel): void => {
  selectedModel.value = model;
  showModelDialog.value = true;
};

const deleteModel = async (modelId: string): Promise<void> => {
  try {
    await ElMessageBox.confirm(
      '确定要删除这个模型吗？此操作不可撤销。',
      '确认删除',
      {
        confirmButtonText: '删除',
        cancelButtonText: '取消',
        type: 'warning',
      }
    );

    await modelStore.deleteModel(modelId);
    await refreshModels();
    ElMessage.success('模型删除成功');
  } catch (error) {
    if (error !== 'cancel') {
      console.error('删除模型失败:', error);
      ElMessage.error('删除模型失败');
    }
  }
};

// 打开分析对话框
const openAnalyzeDialog = async (model: MLModel): Promise<void> => {
  analyzeModel.value = model;
  showAnalyzeDialog.value = true;

  // 加载会话列表
  loadingSessions.value = true;
  try {
    await sessionStore.listSessions();
    sessions.value = sessionStore.sessions;
  } catch (error) {
    console.error('加载会话列表失败:', error);
    ElMessage.error('加载会话列表失败');
  } finally {
    loadingSessions.value = false;
  }
};

// 挂载模型到现有会话
const mountToSession = async (sessionId: string): Promise<void> => {
  if (!analyzeModel.value) return;

  try {
    await sessionStore.addModelsToSession(sessionId, [analyzeModel.value.id]);
    ElMessage.success('模型已挂载到会话');
    showAnalyzeDialog.value = false;

    // 跳转到对话页面
    router.push(`/chat-analysis?session=${sessionId}`);
  } catch (error) {
    console.error('挂载模型失败:', error);
    ElMessage.error('挂载模型失败');
  }
};

// 打开新建会话弹窗
const openNewSessionDialog = (): void => {
  showAnalyzeDialog.value = false;
  showDatasetSelector.value = true;
};

// 创建新会话并挂载模型
const createSessionAndMount = async (datasetIds: string[]): Promise<void> => {
  if (!analyzeModel.value) return;

  try {
    // 创建新会话
    const newSession = await sessionStore.createSession(datasetIds);

    // 挂载模型
    await sessionStore.addModelsToSession(newSession.id, [analyzeModel.value.id]);

    ElMessage.success('已创建新会话并挂载模型');
    showDatasetSelector.value = false;

    // 跳转到对话页面
    router.push(`/chat-analysis?session=${newSession.id}`);
  } catch (error) {
    console.error('创建会话失败:', error);
    ElMessage.error('创建会话失败');
  }
};

// 生命周期
onMounted(async () => {
  await refreshModels();
});
</script>

<template>
  <div class="trained-models-page">
    <div class="page-header">
      <PageHeader
        title="训练模型管理"
        subtitle="管理您在对话分析过程中训练的机器学习模型" />
      <div class="header-actions">
        <el-button @click="refreshModels" :loading="loading">
          <el-icon>
            <Refresh />
          </el-icon>
          刷新
        </el-button>
      </div>
    </div>

    <div class="models-container">
      <!-- 加载状态 -->
      <div v-if="loading" class="loading-state">
        <el-skeleton :rows="3" animated />
      </div>

      <!-- 空状态 -->
      <div v-else-if="models.length === 0" class="empty-state">
        <div class="empty-content">
          <div class="empty-icon">
            <Icon icon="material-symbols:model-training" />
          </div>
          <h3 class="empty-title">暂无训练模型</h3>
          <p class="empty-description">还没有训练任何机器学习模型</p>
          <p class="empty-tip">在对话分析中使用模型训练功能来创建模型</p>
          <div class="empty-action-wrapper">
            <el-button type="primary" @click="$router.push('/chat-analysis')" class="empty-action">
              <Icon icon="material-symbols:rocket-launch" class="button-icon" />
              开始对话分析
            </el-button>
          </div>
        </div>
      </div>

      <!-- 模型列表 -->
      <div v-else class="models-list">
        <el-card v-for="model in models" :key="model.id" class="model-card" shadow="hover">
          <div class="model-header">
            <div class="model-info">
              <div class="model-title">
                <h3>{{ model.name || model.type }}</h3>
                <el-tag :type="model.status === 'trained' ? 'success' : 'warning'" size="small">
                  {{ model.status }}
                </el-tag>
              </div>
              <div class="model-meta">
                <span class="meta-item">
                  <el-icon>
                    <Calendar />
                  </el-icon>
                  {{ formatDate(model.created_at) }}
                </span>
                <span class="meta-item">
                  <el-icon>
                    <DataAnalysis />
                  </el-icon>
                  目标变量: {{ model.target_column }}
                </span>
                <span class="meta-item">
                  <el-icon>
                    <Star />
                  </el-icon>
                  准确率: {{ (model.accuracy * 100).toFixed(1) }}%
                </span>
              </div>
            </div>
            <div class="model-actions">
              <el-button size="small" type="primary" plain @click="openAnalyzeDialog(model)" class="action-btn">
                <el-icon>
                  <View />
                </el-icon>
                分析
              </el-button>
              <el-button size="small" type="success" plain @click="viewModel(model)" class="action-btn">
                <el-icon>
                  <Refresh />
                </el-icon>
                查看
              </el-button>
              <el-button size="small" type="warning" plain @click="modelStore.downloadModel(model.id)"
                class="action-btn">
                <el-icon>
                  <Download />
                </el-icon>
                下载
              </el-button>
              <el-button size="small" type="danger" plain @click="deleteModel(model.id)" class="action-btn">
                <el-icon>
                  <Delete />
                </el-icon>
                删除
              </el-button>
            </div>
          </div>

          <div class="model-features">
            <h4>特征变量 ({{ model.feature_count }}个)</h4>
            <div class="features-list">
              <el-tag v-for="feature in model.features.slice(0, 6)" :key="feature" size="small" class="feature-tag">
                {{ feature }}
              </el-tag>
              <el-tag v-if="model.features.length > 6" size="small" type="info">
                +{{ model.features.length - 6 }}个
              </el-tag>
            </div>
          </div>
        </el-card>
      </div>

      <!-- 模型详情对话框 -->
      <el-dialog v-model="showModelDialog" title="模型详情" width="70%" class="model-dialog">
        <div v-if="selectedModel" class="model-detail">
          <div class="detail-row">
            <label>模型名称:</label>
            <span>{{ selectedModel.name || selectedModel.type }}</span>
          </div>
          <div class="detail-row">
            <label>模型类型:</label>
            <span>{{ selectedModel.type }}</span>
          </div>
          <div class="detail-row" v-if="selectedModel.session_name">
            <label>所属对话:</label>
            <span>{{ selectedModel.session_name }}</span>
          </div>
          <div class="detail-row" v-if="selectedModel.dataset_name">
            <label>数据集名称:</label>
            <span>{{ selectedModel.dataset_name }}</span>
          </div>
          <div class="detail-row" v-if="selectedModel.dataset_description">
            <label>数据集描述:</label>
            <span>{{ selectedModel.dataset_description }}</span>
          </div>
          <div class="detail-row">
            <label>目标变量:</label>
            <span>{{ selectedModel.target_column }}</span>
          </div>
          <div class="detail-row">
            <label>准确率:</label>
            <span>{{ (selectedModel.accuracy * 100).toFixed(1) }}%</span>
          </div>
          <div class="detail-row">
            <label>状态:</label>
            <el-tag :type="selectedModel.status === 'trained' ? 'success' : 'warning'">
              {{ selectedModel.status }}
            </el-tag>
          </div>
          <div class="detail-row">
            <label>版本:</label>
            <span>{{ selectedModel.version }}</span>
          </div>
          <div class="detail-row">
            <label>创建时间:</label>
            <span>{{ formatDate(selectedModel.created_at) }}</span>
          </div>
          <div class="detail-row" v-if="selectedModel.last_used">
            <label>最后使用:</label>
            <span>{{ formatDate(selectedModel.last_used) }}</span>
          </div>
          <div class="detail-row" v-if="selectedModel.description">
            <label>描述:</label>
            <span>{{ selectedModel.description }}</span>
          </div>
          <div class="detail-row">
            <label>特征变量 ({{ selectedModel.feature_count }}个):</label>
            <div class="features-grid">
              <el-tag v-for="feature in selectedModel.features" :key="feature" class="feature-tag">
                {{ feature }}
              </el-tag>
            </div>
          </div>
          <div class="detail-row" v-if="Object.keys(selectedModel.metrics).length > 0">
            <label>性能指标:</label>
            <div class="metrics-grid">
              <div v-for="(value, key) in selectedModel.metrics" :key="key" class="metric-item">
                <span class="metric-label">{{ key }}:</span>
                <span class="metric-value">{{ typeof value === 'number' ? value.toFixed(4) : value }}</span>
              </div>
            </div>
          </div>
        </div>
      </el-dialog>

      <!-- 分析对话框：选择会话 -->
      <el-dialog v-model="showAnalyzeDialog" title="选择会话进行分析" width="500px">
        <div v-if="loadingSessions" class="dialog-loading">
          <el-skeleton :rows="3" animated />
        </div>
        <div v-else>
          <div class="session-list">
            <div v-if="sessions.length === 0" class="empty-sessions">
              <p>暂无可用会话</p>
            </div>
            <div v-else>
              <div v-for="session in sessions" :key="session.id" class="session-item">
                <div class="session-info">
                  <div class="session-name">{{ session.name || '未命名会话' }}</div>
                  <div class="session-meta">创建于 {{ formatDate(session.created_at) }}</div>
                </div>
                <el-button type="primary" size="small" @click="mountToSession(session.id)">
                  选择
                </el-button>
              </div>
            </div>
          </div>
          <div class="dialog-footer">
            <el-button type="success" @click="openNewSessionDialog">
              <el-icon>
                <TrendCharts />
              </el-icon>
              新建会话
            </el-button>
          </div>
        </div>
      </el-dialog>

      <!-- 数据集选择器弹窗 -->
      <DatasetSelector v-model:visible="showDatasetSelector" @create-session="createSessionAndMount"
        @go-to-data="$router.push('/data-management')" />
    </div>
  </div>
</template>

<style scoped>
.trained-models-page {
  min-height: 100vh;
  background: #f8fafc;
  padding: 24px;
}

.page-header {
  display: flex;
  justify-content: space-between;
  align-items: center;
  margin-bottom: 32px;
  padding: 0 8px;
}

.header-actions {
  display: flex;
  gap: 12px;
}

/* 修复图标对齐问题 */
:deep(.el-icon) {
  display: inline-flex;
  align-items: center;
  justify-content: center;
  vertical-align: middle;
}

/* 为按钮中的图标添加适当的间距 */
.action-btn :deep(.el-icon) {
  margin-right: 4px;
}

/* 调整查看按钮位置，使其向左移动 */
.model-actions .action-btn:nth-child(2) {
  margin-left: -0px;
}

models-container {
  background: white;
  border-radius: 12px;
  padding: 24px;
  box-shadow: 0 1px 3px rgba(0, 0, 0, 0.1);
  border: 1px solid rgba(226, 232, 240, 0.6);
}

.empty-state {
  display: flex;
  flex-direction: column;
  justify-content: center;
  align-items: center;
  min-height: 400px;
  background: rgba(255, 255, 255, 0.8);
  border-radius: 16px;
  backdrop-filter: blur(10px);
  border: 1px solid rgba(226, 232, 240, 0.6);
}

.empty-content {
  text-align: center;
  max-width: 400px;
}

.empty-icon {
  font-size: 80px;
  color: #ec4899;
  margin-bottom: 24px;
  filter: drop-shadow(0 4px 12px rgba(236, 72, 153, 0.2));
}

.empty-title {
  margin: 0 0 16px 0;
  font-size: 24px;
  font-weight: 600;
  color: #1e293b;
}

.empty-description {
  margin: 0 0 8px 0;
  color: #64748b;
  font-size: 16px;
  line-height: 1.5;
}

.empty-tip {
  color: #64748b;
  margin: 0 0 32px 0;
  font-size: 16px;
  line-height: 1.5;
}

.empty-action-wrapper {
  display: flex;
  justify-content: center;
  width: 100%;
}

.empty-action {
  border-radius: 12px;
  padding: 12px 24px;
  font-size: 16px;
  font-weight: 500;
  display: flex;
  align-items: center;
  gap: 8px;
  transition: all 0.3s ease;
}

.empty-action:hover {
  transform: translateY(-2px);
  box-shadow: 0 8px 16px rgba(99, 102, 241, 0.3);
}

.button-icon {
  font-size: 18px;
}

.models-list {
  display: grid;
  grid-template-columns: repeat(auto-fit, minmax(400px, 1fr));
  gap: 24px;
}

.model-card {
  border-radius: 16px;
  border: 1px solid rgba(226, 232, 240, 0.8);
  background: rgba(255, 255, 255, 0.9);
  backdrop-filter: blur(10px);
  transition: all 0.3s cubic-bezier(0.4, 0, 0.2, 1);
}

.model-card:hover {
  transform: translateY(-4px);
  box-shadow: 0 12px 40px rgba(0, 0, 0, 0.15);
}

.model-header {
  display: flex;
  justify-content: space-between;
  align-items: flex-start;
  margin-bottom: 20px;
  gap: 24px;
}

.model-info {
  flex: 1;
  min-width: 0;
}

.model-info h3 {
  margin: 0;
  font-size: 20px;
  font-weight: 600;
  color: #1e293b;
  line-height: 32px;
}

.model-title {
  display: flex;
  align-items: center;
  gap: 12px;
  margin-bottom: 12px;
  height: 32px;
}

.model-meta {
  display: flex;
  flex-wrap: wrap;
  gap: 16px;
}

.model-actions {
  display: grid;
  grid-template-columns: repeat(2, 1fr);
  gap: 8px 6px;
  width: 220px;
  flex-shrink: 0;
  margin-top: 0;
}

.action-btn {
  width: 100%;
  justify-content: center;
  font-weight: 500;
  border-radius: 8px;
  height: 32px;
  padding: 0 12px;
  transition: all 0.3s ease;
}

.action-btn:hover {
  transform: translateY(-2px);
  box-shadow: 0 4px 12px rgba(0, 0, 0, 0.15);
}

.meta-item {
  display: flex;
  align-items: center;
  gap: 6px;
  color: #64748b;
  font-size: 14px;
}

.model-features h4 {
  margin: 0 0 12px 0;
  font-size: 16px;
  font-weight: 500;
  color: #374151;
}

.features-list {
  display: flex;
  flex-wrap: wrap;
  gap: 8px;
}

.feature-tag {
  margin: 0;
}

.loading-state {
  background: rgba(255, 255, 255, 0.9);
  border-radius: 16px;
  padding: 24px;
  backdrop-filter: blur(10px);
}

/* 模型详情对话框样式 */
.model-dialog .el-dialog__body {
  padding: 24px;
}

.model-detail {
  display: flex;
  flex-direction: column;
  gap: 20px;
}

.detail-row {
  display: flex;
  align-items: flex-start;
  gap: 12px;
}

.detail-row label {
  min-width: 120px;
  font-weight: 600;
  color: #374151;
  font-size: 14px;
}

.detail-row span {
  color: #64748b;
  font-size: 14px;
}

.features-grid {
  display: flex;
  flex-wrap: wrap;
  gap: 8px;
  flex: 1;
}

.metrics-grid {
  display: grid;
  grid-template-columns: repeat(auto-fit, minmax(200px, 1fr));
  gap: 12px;
  flex: 1;
}

.metric-item {
  display: flex;
  justify-content: space-between;
  align-items: center;
  padding: 8px 12px;
  background: rgba(248, 250, 252, 0.8);
  border-radius: 8px;
  border: 1px solid rgba(226, 232, 240, 0.6);
}

.metric-label {
  font-weight: 500;
  color: #374151;
  font-size: 13px;
}

.metric-value {
  font-weight: 600;
  color: #1e293b;
  font-size: 13px;
}

/* 分析对话框样式 */
.dialog-loading {
  padding: 20px;
}

.session-list {
  max-height: 400px;
  overflow-y: auto;
}

.empty-sessions {
  text-align: center;
  padding: 40px 20px;
  color: #64748b;
}

.session-item {
  display: flex;
  justify-content: space-between;
  align-items: center;
  padding: 16px;
  margin-bottom: 12px;
  background: rgba(248, 250, 252, 0.8);
  border-radius: 12px;
  border: 1px solid rgba(226, 232, 240, 0.6);
  transition: all 0.2s ease;
}

.session-item:hover {
  background: rgba(241, 245, 249, 1);
  transform: translateX(4px);
  box-shadow: 0 2px 8px rgba(0, 0, 0, 0.05);
}

.session-info {
  flex: 1;
}

.session-name {
  font-weight: 600;
  color: #1e293b;
  margin-bottom: 4px;
}

.session-meta {
  font-size: 13px;
  color: #64748b;
}

.dialog-footer {
  margin-top: 20px;
  padding-top: 20px;
  border-top: 1px solid rgba(226, 232, 240, 0.6);
  display: flex;
  justify-content: center;
}
</style><|MERGE_RESOLUTION|>--- conflicted
+++ resolved
@@ -1,17 +1,16 @@
 <script setup lang="ts">
-<<<<<<< HEAD
 import PageHeader from '@/components/PageHeader.vue';
-=======
 import DatasetSelector from '@/components/chat/DatasetSelector.vue';
->>>>>>> 26ac199e
 import { useModelStore } from '@/stores/model';
-import type { MLModel } from '@/types';
+import { useSessionStore } from '@/stores/session';
+import type { MLModel, SessionListItem } from '@/types';
 import { Calendar, DataAnalysis, Delete, Download, Refresh, Star, View } from '@element-plus/icons-vue';
 import { Icon } from '@iconify/vue';
 import { ElButton, ElCard, ElDialog, ElIcon, ElMessage, ElMessageBox, ElSkeleton, ElTag } from 'element-plus';
 import { onMounted, ref } from 'vue';
 import { useRouter } from 'vue-router';
 
+const sessionStore = useSessionStore();
 const modelStore = useModelStore();
 const router = useRouter();
 
@@ -22,7 +21,7 @@
 const selectedModel = ref<MLModel | null>(null);
 const showAnalyzeDialog = ref<boolean>(false);
 const analyzeModel = ref<MLModel | null>(null);
-const sessions = ref<any[]>([]);
+const sessions = ref<SessionListItem[]>([]);
 const loadingSessions = ref<boolean>(false);
 const showDatasetSelector = ref<boolean>(false);
 
