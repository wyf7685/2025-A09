--- conflicted
+++ resolved
@@ -1,24 +1,9 @@
 <script setup lang="ts">
-<<<<<<< HEAD
-import { ref, onMounted, watch, computed } from 'vue'
-import { useSessionStore } from '@/stores/session'
+import { ref, onMounted } from 'vue'
 import { checkHealth as checkHealthApi } from '@/utils/api'
-
-const sessionStore = useSessionStore();
 
 // 响应式数据
 const sidebarCollapsed = ref(false)
-const currentSessionId = ref('')
-const sessions = computed(() => sessionStore.sessions)
-=======
-import { ref, onMounted } from 'vue'
-import { useAppStore } from '@/stores/app'
-
-const appStore = useAppStore()
-
-// 响应式数据
-const sidebarCollapsed = ref(false)
->>>>>>> e5b04930
 const healthStatus = ref({ status: '' })
 
 // 方法
@@ -26,21 +11,6 @@
   sidebarCollapsed.value = !sidebarCollapsed.value
 }
 
-<<<<<<< HEAD
-const switchSession = async (sessionId: string) => {
-  await sessionStore.setCurrentSessionById(sessionId)
-}
-
-const loadSessions = async () => {
-  try {
-    await sessionStore.listSessions()
-  } catch (error) {
-    console.error('加载会话失败:', error)
-  }
-}
-
-=======
->>>>>>> e5b04930
 const checkHealth = async () => {
   try {
     const status = await checkHealthApi()
@@ -50,23 +20,10 @@
   }
 }
 
-watch(
-  () => sessionStore.currentSession?.id,
-  (newSessionId) => {
-    if (newSessionId)
-      currentSessionId.value = newSessionId
-  },
-  { immediate: true }
-)
-
 // 生命周期
 onMounted(async () => {
   await checkHealth()
-<<<<<<< HEAD
-  await loadSessions()
 
-=======
->>>>>>> e5b04930
   // 定期检查健康状态
   setInterval(checkHealth, 3 * 60 * 1000)
 })
@@ -87,16 +44,6 @@
         </div>
 
         <div style="display: flex; align-items: center; gap: 16px;">
-<<<<<<< HEAD
-          <!-- 会话选择器 -->
-          <el-select v-model="currentSessionId" placeholder="选择会话" style="width: 200px;" @change="switchSession">
-            <el-option v-for="session in sessions" :key="session.id"
-              :label="(session.name && session.name.length > 11 ? session.name.slice(0, 11) + '...' : session.name) || `会话 ${session.id.slice(0, 8)}...`"
-              :value="session.id" />
-          </el-select>
-
-=======
->>>>>>> e5b04930
           <!-- 系统状态 -->
           <el-badge :value="healthStatus.status ? '正常' : '异常'" :type="healthStatus.status ? 'success' : 'danger'">
             <el-icon style="color: white; font-size: 20px;">
@@ -121,19 +68,11 @@
             <span>工作台</span>
           </el-menu-item>
 
-<<<<<<< HEAD
-          <el-menu-item index="/data-sources">
-            <el-icon>
-              <DataBoard />
-            </el-icon>
-            <span>数据源管理</span>
-=======
           <el-menu-item index="/data-management">
             <el-icon>
               <Collection />
             </el-icon>
             <span>数据管理</span>
->>>>>>> e5b04930
           </el-menu-item>
 
           <el-menu-item index="/chat-analysis">
