// 扩展 FlowRoute 类型，支持 nextLoop 和 toolName 字段
type FlowRouteEx = FlowRoute & { nextLoop?: FlowRouteEx[]; toolName?: string };
type FlowRouteEx = FlowRoute & { nextLoop?: FlowRouteEx[]; toolName?: string };
<script setup lang="ts">
// 只显示已执行的步骤（直接暴露给模板）
// 动态流程节点，支持循环追加
const executedSteps = computed(() => {
  if (selectedRoute.value === 'route1') {
    // 只显示已执行的步骤
    return route1Steps.value.filter(step => step.status !== 'pending');
  } else {
    // 路线2支持循环追加
    const steps = [];
    for (let i = 0; i < route2Steps.value.length; i++) {
      const step = route2Steps.value[i];
      if (step.status !== 'pending') {
        // 判断是否进行循环节点特殊处理
        if (step.title === '是否进行循环') {
          // 没有调用新工具时，nextLoop为空，显示“否”且不追加新节点
          steps.push({
            ...step,
            nextLoop: [], // 保证模板判断为否
          });
          // 只有在 nextLoop 节点已被激活或完成时追加新工具节点
          if (
            step.nextLoop &&
            step.nextLoop.length > 0 &&
            ['active', 'completed', 'error'].includes(step.nextLoop[0].status)
          ) {
            steps.push(...step.nextLoop);
          }
        } else {
          steps.push(step);
        }
      }
    }
    return steps;
  }
});
import { useModelStore } from '@/stores/model';
<<<<<<< HEAD
import type { FlowPanel, FlowRoute, FlowStep, LLMModel } from '@/types';
=======
import type { FlowStep, FlowPanel, LLMModel } from '@/types';
// 扩展 FlowRoute 类型，支持 nextLoop
// 扩展 FlowRoute 类型，支持 nextLoop 和 toolName 字段
type FlowRouteEx = {
  title: string;
  description: string;
  status: 'pending' | 'active' | 'completed' | 'error';
  nextLoop?: FlowRouteEx[];
  toolName?: string;
};
>>>>>>> f56e1a51
import { CircleCheck, Clock, DArrowRight, Edit, Loading, Monitor, Setting } from '@element-plus/icons-vue';
import { ElButton, ElDialog, ElForm, ElFormItem, ElIcon, ElInput, ElMessage, ElOption, ElOptionGroup, ElRadioButton, ElRadioGroup, ElSelect, ElTag, ElText } from 'element-plus';
import { computed, onMounted, ref } from 'vue';

const modelStore = useModelStore();

// 控制流程图面板的显示/隐藏
const isFlowPanelOpen = defineModel<boolean>("isFlowPanelOpen", { required: true });

// 固定路线配置
const selectedRoute = ref<string>('route1'); // 当前选中的路线
const currentRouteReason = ref<string>(''); // 当前路线选择的原因

// 路线1：生成总体报告的步骤
const route1Steps = ref<FlowRouteEx[]>([
  { title: '用户输入', description: '接收用户的查询请求', status: 'pending' },
  { title: 'AI分析处理', description: '智能分析用户需求和数据', status: 'pending' },
  { title: '生成报告', description: '生成完整的数据分析报告', status: 'pending' }
]);

// 路线2：其他处理的步骤
const route2Steps = ref<FlowRouteEx[]>([
  { title: '用户输入', description: '接收用户的查询请求', status: 'pending', toolName: '' },
  { title: 'AI分析处理', description: '智能分析用户需求', status: 'pending', toolName: '' },
  { title: '判断执行工具', description: '分析并选择合适的处理工具', status: 'pending', toolName: '' },
  { title: '调用执行工具', description: '执行相应的数据处理工具', status: 'pending', toolName: '' },
  { title: '是否进行循环', description: '判断是否需要继续处理', status: 'pending', nextLoop: [], toolName: '' }
]);

// 流程图相关状态 (保留原有的flowSteps以兼容现有代码)
const flowSteps = ref<FlowStep[]>([]);

// 模型配置相关状态
const storeAvailableModels = computed(() => modelStore.availableModels);

// 自定义API相关状态
const showCustomApiDialog = ref(false);
const customApiForm = ref({
  provider: '',  // 选择的提供商
  apiKey: '',
  modelName: '',
  customApiUrl: ''  // 自定义API URL
});

// 预设的API提供商配置
const apiProviders = [
  {
    name: 'OpenAI',
    baseUrl: 'https://api.openai.com/v1',
    models: ['gpt-4', 'gpt-3.5-turbo', 'gpt-4-turbo']
  },
  {
    name: 'Google',
    baseUrl: 'https://generativelanguage.googleapis.com/v1beta',
    models: ['gemini-2.0-flash', 'gemini-1.5-pro']
  },
  {
    name: 'DeepSeek',
    baseUrl: 'https://api.deepseek.com/v1',
    models: ['deepseek-chat', 'deepseek-reasoner']
  },
  {
    name: 'Anthropic',
    baseUrl: 'https://api.anthropic.com/v1',
    models: ['claude-3-sonnet', 'claude-3-opus', 'claude-3-haiku']
  },
  {
    name: 'Custom',
    baseUrl: '',
    models: []
  }
];

const selectedProvider = computed(() => {
  return apiProviders.find(p => p.name === customApiForm.value.provider) || apiProviders[0];
});

const providerModels = computed(() => {
  return selectedProvider.value.models;
});

const selectedModel = computed({
  get: () => modelStore.selectedModel?.id || 'gemini-2.0-flash',
  set: (value: string) => {
    if (value === 'custom-api') {
      // 显示自定义API对话框
      showCustomApiDialog.value = true;
      return;
    }
    const model = storeAvailableModels.value.find(m => m.id === value);
    if (model) {
      modelStore.setSelectedModel(model);
    }
  }
});

// 流程图管理方法
const addFlowStep = (step: Omit<FlowStep, 'id' | 'timestamp'>) => {
  const newStep: FlowStep = {
    ...step,
    id: `step-${Date.now()}-${Math.random().toString(36).substr(2, 9)}`,
    timestamp: new Date()
  };
  flowSteps.value.push(newStep);
  return newStep.id;
};

const updateFlowStep = (stepId: string, updates: Partial<FlowStep>) => {
  const stepIndex = flowSteps.value.findIndex(step => step.id === stepId);
  if (stepIndex !== -1) {
    flowSteps.value[stepIndex] = { ...flowSteps.value[stepIndex], ...updates };
  }
};

const clearFlowSteps = () => {
  // 清空流程步骤历史记录
  flowSteps.value = [];

  // 重置所有路线的步骤状态为待处理
  resetAllSteps();

  // 添加日志
  console.log('[流程图] 已重置所有流程步骤状态');
  logRouteStatus('流程图已重置，准备处理新对话');
};

// 模型配置方法
const changeModel = (modelId: string) => {
  if (modelId === 'custom-api') {
    // 显示自定义API对话框
    showCustomApiDialog.value = true;
    return;
  }

  selectedModel.value = modelId;
  const model = storeAvailableModels.value.find(m => m.id === modelId);

  // 添加模型切换步骤到流程图
  addFlowStep({
    title: '模型切换',
    description: `切换到模型: ${model?.name || modelId}`,
    status: 'completed'
  });

  ElMessage.success(`已切换到模型: ${model?.name || modelId}`);
};

// 处理自定义API配置
const handleCustomApiSubmit = async () => {
  if (!customApiForm.value.provider || !customApiForm.value.apiKey || !customApiForm.value.modelName) {
    ElMessage.error('请填写完整的API信息');
    return;
  }

  try {
    const provider = selectedProvider.value;
    let apiUrl = provider.baseUrl;

    // 如果是自定义提供商，使用用户输入的URL
    if (customApiForm.value.provider === 'Custom') {
      apiUrl = customApiForm.value.customApiUrl;
      if (!apiUrl) {
        ElMessage.error('请输入自定义API URL');
        return;
      }
    }

    console.log('发送的数据:', {
      name: customApiForm.value.modelName,
      provider: customApiForm.value.provider,
      api_url: apiUrl,
      api_key: customApiForm.value.apiKey,
      model_name: customApiForm.value.modelName
    });

    // 调用后端API保存自定义模型配置
    const customModel = await modelStore.submitCustomModel({
      name: customApiForm.value.modelName,
      provider: customApiForm.value.provider,
      api_url: apiUrl,
      api_key: customApiForm.value.apiKey,
      model_name: customApiForm.value.modelName
    });

    showCustomApiDialog.value = false;

    // 重置表单
    customApiForm.value = {
      provider: '',
      apiKey: '',
      modelName: '',
      customApiUrl: ''
    };

    // 添加模型切换步骤到流程图
    addFlowStep({
      title: '自定义模型配置',
      description: `配置自定义模型: ${customModel.name}`,
      status: 'completed'
    });

    ElMessage.success(`已配置自定义模型: ${customModel.name}`);
  } catch (error) {
    console.error('配置自定义API失败:', error);
    ElMessage.error('配置自定义API失败');
  }
};

const cancelCustomApi = () => {
  showCustomApiDialog.value = false;
  // 重置表单
  customApiForm.value = {
    provider: '',
    apiKey: '',
    modelName: '',
    customApiUrl: ''
  };
};

const getCurrentModelInfo = computed(() => {
  return modelStore.selectedModel || storeAvailableModels.value[0] || { id: 'gemini-2.0-flash', name: 'Gemini 2.0 Flash', provider: 'Google' };
});

// 按提供商分组模型
const getProviderGroups = () => {
  const groups: { name: string; models: LLMModel[] }[] = [];
  const providers = new Set(storeAvailableModels.value.map(m => m.provider));

  providers.forEach(provider => {
    const models = storeAvailableModels.value.filter(m => m.provider === provider);
    groups.push({
      name: provider,
      models: models
    });
  });

  return groups;
};

// 路线切换处理
const handleRouteChange = (route: any) => {
  console.log('切换到路线:', route);
  logRouteStatus(`切换到${route}`);
  // 重置所有步骤状态
  resetAllSteps();
  logRouteStatus('重置步骤状态完成');
};

// 重置所有路线步骤状态
const resetAllSteps = () => {
  route1Steps.value.forEach((step: FlowRouteEx) => {
    step.status = 'pending';
    // 清除工具名称
    if (step.toolName) {
      step.toolName = '';
    }
  });
  route2Steps.value.forEach((step: FlowRouteEx) => {
    step.status = 'pending';
    // 清除工具名称
    if (step.toolName) {
      step.toolName = '';
    }
    // 重置循环
    if (step.nextLoop) {
      step.nextLoop = [];
    }
  });
};

// 更新当前路线的步骤状态
const updateRouteStep = (stepIndex: number, status: 'pending' | 'active' | 'completed') => {
  const oldStatus = selectedRoute.value === 'route1'
    ? route1Steps.value[stepIndex]?.status
    : route2Steps.value[stepIndex]?.status;

  if (selectedRoute.value === 'route1' && route1Steps.value[stepIndex]) {
    route1Steps.value[stepIndex].status = status;
    console.log(`[流程图] 路线1步骤${stepIndex + 1}状态更新: ${oldStatus} -> ${status}`);
  } else if (selectedRoute.value === 'route2' && route2Steps.value[stepIndex]) {
    // 允许 updateRouteStep 控制 nextLoop 节点状态
    if (stepIndex === 3 && route2Steps.value[4]?.nextLoop && route2Steps.value[4].nextLoop.length > 0) {
      // 旧节点强制 completed
      route2Steps.value[stepIndex].status = 'completed';
    } else if (stepIndex === 4 && route2Steps.value[stepIndex].nextLoop && route2Steps.value[stepIndex].nextLoop.length > 0) {
      // 如果是“是否进行循环”节点，允许通过 status 控制 nextLoop 节点状态
      // 只更新 nextLoop 的第一个节点（即新追加的调用工具节点）
      route2Steps.value[stepIndex].nextLoop[0].status = status;
    } else {
      route2Steps.value[stepIndex].status = status;
    }
    console.log(`[流程图] 路线2步骤${stepIndex + 1}状态更新: ${oldStatus} -> ${route2Steps.value[stepIndex].status}`);
    // 如果是“是否进行循环”节点且需要循环，追加新节点
    if (route2Steps.value[stepIndex].title === '是否进行循环' && status === 'completed') {
      // 检查状态消息，判断是否需要进行循环
      const needLoop = currentStatusMessage.value.includes('需要循环') ||
                       currentStatusMessage.value.includes('循环：是') ||
                       currentStatusMessage.value.includes('继续执行下一个工具');

      console.log(`[流程图] 是否循环判断: ${needLoop}`, currentStatusMessage.value);

      // 只有当确定需要循环时才添加循环节点
      if (needLoop) {
        // 只追加一次循环节点，且工具名与左侧对话栏一致
      if (!route2Steps.value[stepIndex].nextLoop || route2Steps.value[stepIndex].nextLoop.length === 0) {
        let toolName = route2Steps.value[3]?.toolName;

        // 旧的调用执行工具节点直接设为 completed
        if (route2Steps.value[3]) {
          route2Steps.value[3].status = 'completed';
        }
        // 追加新的循环节点，反映工具运行状况（只有新节点显示 active）
        // 将工具名称分开显示，找到下一个要执行的工具
        const toolsList = toolName ? toolName.split(', ') : [];
        // 这里用单个工具名来表示当前或下一个要执行的工具
        const nextTool = toolsList.length > 0 ? toolsList[toolsList.length - 1] : toolName;

        route2Steps.value[stepIndex].nextLoop = [
          {
            title: '调用执行工具',
            description: `执行相应的数据处理工具（循环）：${nextTool}`,
            status: 'active',
            toolName: nextTool
          }
        ];
      } else {
        // 如果已存在循环节点，确保旧节点不是 active
        if (route2Steps.value[3] && route2Steps.value[3].status === 'active') {
          route2Steps.value[3].status = 'completed';
        }
      }
      } else {
        // 不需要循环，确保 nextLoop 为空数组
        route2Steps.value[stepIndex].nextLoop = [];
      }
    }

    // 如果所有对话已完成，则将所有流程节点状态设为 completed
    // 这里假设对话完成时会调用 updateRouteStep 并传入 status = 'completed'
    if (status === 'completed') {
      if (selectedRoute.value === 'route2') {
        // 主流程节点
        route2Steps.value.forEach((step: FlowRouteEx) => {
          if (step.status === 'active') step.status = 'completed';
        });
        // 循环追加的节点
        route2Steps.value.forEach((step: FlowRouteEx) => {
          if (step.nextLoop && step.nextLoop.length > 0) {
            step.nextLoop.forEach((loopStep: FlowRouteEx) => {
              if (loopStep.status === 'active') loopStep.status = 'completed';
            });
          }
        });
      }
    }
  }

  logRouteStatus(`步骤${stepIndex + 1}状态更新为${status}`);
};

// 当前状态消息，用于判断是否需要循环
const currentStatusMessage = ref('');

// 调试函数：监控流程图状态
const logRouteStatus = (message: string) => {
  // 保存最新的状态消息
  currentStatusMessage.value = message;

  console.log(`[流程图调试] ${message}`);
  console.log('当前路线:', selectedRoute.value);
  if (selectedRoute.value === 'route1') {
    console.log('路线1状态:', route1Steps.value.map((step: FlowRouteEx) => `${step.title}: ${step.status}`));
  } else {
    console.log('路线2状态:', route2Steps.value.map((step: FlowRouteEx) => `${step.title}: ${step.status}`));
  }
};

// 测试智能路线选择功能
const testRouteSelection = () => {
  const testCases = [
    "生成完整报告",
    "创建数据分析报告",
    "给我一个综合分析",
    "绘制相关性热力图",
    "计算统计信息",
    "分析数据质量"
  ];

  console.log('=== 智能路线选择测试 ===');
  testCases.forEach(testCase => {
    const route = selectRouteAutomatically(testCase);
    const reason = getRouteSelectionReason(testCase, route);
    console.log(`输入: "${testCase}" -> 路线: ${route} (${reason})`);
  });
  console.log('=== 测试完成 ===');
};

// 智能路线选择函数
const selectRouteAutomatically = (userMessage: string): 'route1' | 'route2' => {
  const message = userMessage.toLowerCase();

  // 路线1关键词：报告生成相关
  const route1Keywords = [
    '报告', '总结', '概述', '汇总', '分析报告', '数据报告',
    '整体分析', '全面分析', '综合分析', '统计报告',
    '生成报告', '创建报告', '制作报告', '输出报告',
    '完整报告', '详细报告', '综合报告', '总体报告',
    '分析结果', '数据总结', '统计总结', '整体情况',
    'report', 'summary', 'overview', 'analysis report',
    'comprehensive', 'complete report', 'detailed report'
  ];

  // 路线2关键词：具体操作、工具使用相关
  const route2Keywords = [
    '绘制', '画图', '图表', '可视化', '图像', '图片',
    '计算', '统计', '筛选', '过滤', '查询', '搜索',
    '清洗', '处理', '转换', '操作', '执行', '运行',
    '热力图', '散点图', '柱状图', '折线图', '饼图',
    'plot', 'chart', 'graph', 'visualization', 'draw',
    'calculate', 'filter', 'query', 'clean', 'process'
  ];

  // 检查是否包含路线1关键词
  const hasRoute1Keywords = route1Keywords.some(keyword => message.includes(keyword));

  // 检查是否包含路线2关键词
  const hasRoute2Keywords = route2Keywords.some(keyword => message.includes(keyword));

  // 决策逻辑
  if (hasRoute1Keywords && !hasRoute2Keywords) {
    return 'route1';
  } else if (hasRoute2Keywords && !hasRoute1Keywords) {
    return 'route2';
  } else if (hasRoute1Keywords && hasRoute2Keywords) {
    // 如果同时包含，根据优先级判断
    // 如果明确提到"报告"，优先选择路线1
    if (message.includes('报告') || message.includes('report')) {
      return 'route1';
    }
    return 'route2';
  } else {
    // 默认情况：如果都不包含特定关键词，根据消息长度和复杂度判断
    // 简短的问题通常是具体操作，长的问题通常需要综合分析
    if (message.length > 100 || message.includes('分析') || message.includes('怎么') || message.includes('如何')) {
      return 'route1';
    }
    return 'route2';
  }
};

// 获取路线选择的原因说明
const getRouteSelectionReason = (userMessage: string, selectedRoute: 'route1' | 'route2'): string => {
  const message = userMessage.toLowerCase();

  if (selectedRoute === 'route1') {
    if (message.includes('报告') || message.includes('report')) {
      return '检测到报告生成需求';
    } else if (message.includes('分析') || message.includes('总结') || message.includes('概述')) {
      return '检测到综合分析需求';
    } else if (message.length > 100) {
      return '复杂查询，适合生成综合报告';
    } else {
      return '默认使用报告生成模式';
    }
  } else {
    if (message.includes('绘制') || message.includes('图表') || message.includes('可视化')) {
      return '检测到可视化需求';
    } else if (message.includes('计算') || message.includes('统计') || message.includes('筛选')) {
      return '检测到数据处理需求';
    } else if (message.includes('热力图') || message.includes('散点图') || message.includes('柱状图')) {
      return '检测到特定图表需求';
    } else {
      return '检测到具体操作需求';
    }
  }
};

// 自动路线选择并更新UI
const autoSelectRoute = (userMessage: string) => {
  const previousRoute = selectedRoute.value;
  const newRoute = selectRouteAutomatically(userMessage);
  const reason = getRouteSelectionReason(userMessage, newRoute);

  currentRouteReason.value = reason;

  if (newRoute !== previousRoute) {
    selectedRoute.value = newRoute;
    resetAllSteps();
    logRouteStatus(`自动切换路线：${previousRoute} -> ${newRoute} (${reason})`);
    console.log(`[智能路线选择] 用户输入: "${userMessage}"`);
    console.log(`[智能路线选择] 选择路线: ${newRoute}`);
    console.log(`[智能路线选择] 选择原因: ${reason}`);
  } else {
    logRouteStatus(`保持当前路线: ${newRoute} (${reason})`);
  }

  return newRoute;
};

// 手动切换路线
const toggleRouteManually = () => {
  const currentRoute = selectedRoute.value;
  const newRoute = currentRoute === 'route1' ? 'route2' : 'route1';

  selectedRoute.value = newRoute;
  resetAllSteps();

  console.log(`[手动路线切换] ${currentRoute} -> ${newRoute}`);
  logRouteStatus(`手动切换路线到: ${newRoute}`);

  ElMessage.info(`已手动切换到路线: ${newRoute === 'route1' ? '生成总体报告' : '调用工具分析'}`);
};

// 检查是否有活跃步骤
const hasActiveSteps = computed(() => {
  if (selectedRoute.value === 'route1') {
    return route1Steps.value.some((step: FlowRouteEx) => step.status === 'active');
  } else {
    return route2Steps.value.some((step: FlowRouteEx) => step.status === 'active');
  }
});

// 强制完成流程
const forceCompleteFlow = () => {
  console.log('用户强制完成流程');

  if (selectedRoute.value === 'route1') {
    route1Steps.value.forEach((step: FlowRouteEx) => {
      if (step.status === 'active' || step.status === 'pending') {
        step.status = 'completed';
      }
    });
  } else {
    route2Steps.value.forEach((step: FlowRouteEx) => {
      if (step.status === 'active' || step.status === 'pending') {
        step.status = 'completed';
      }
    });
  }

  logRouteStatus('用户强制完成所有流程步骤');
  ElMessage.success('流程已强制完成');
};

defineExpose({
  flowPanel: {
    route1Steps,
    route2Steps,
    selectedModel,
    clearFlowSteps,
    updateRouteStep,
    autoSelectRoute,
    logRouteStatus,
  } as FlowPanel,
});

// --- Lifecycle Hooks ---
onMounted(async () => {
  await modelStore.fetchAvailableModels(); // 获取可用模型

  // 运行路线选择测试
  // testRouteSelection()

  // 初始化模型配置
  addFlowStep({
    title: '系统初始化',
    description: `默认模型已设置为 ${getCurrentModelInfo.value.name}`,
    status: 'completed',
    details: [
      `模型: ${getCurrentModelInfo.value.name}`,
      `提供商: ${getCurrentModelInfo.value.provider}`,
      `模型ID: ${selectedModel.value}`
    ]
  });
});
</script>

<template>
  <div :class="['flow-panel', { 'is-closed': !isFlowPanelOpen }]">
    <div class="flow-panel-header">
      <span class="panel-title">
        <el-icon>
          <Monitor />
        </el-icon>
        处理流程
      </span>
      <div class="header-actions">
        <el-button @click="forceCompleteFlow" size="small" type="text" class="force-complete-btn" title="强制完成流程"
          v-if="hasActiveSteps">
          完成
        </el-button>
        <el-button @click="isFlowPanelOpen = false" :icon="DArrowRight" text size="small" class="toggle-btn" />
      </div>
    </div>

    <!-- 模型配置区域 -->
    <div class="model-config-section">
      <div class="config-header">
        <span class="config-title">
          <el-icon>
            <Setting />
          </el-icon>
          模型配置
        </span>
      </div>
      <div class="model-selector">
        <el-select v-model="selectedModel" @change="changeModel" placeholder="选择模型" size="small" class="model-select">
          <!-- 按提供商分组显示模型 -->
          <el-option-group v-for="provider in getProviderGroups()" :key="provider.name" :label="provider.name">
            <el-option v-for="model in provider.models" :key="model.id"
              :label="model.name" :value="model.id">
              <div class="model-option">
                <span class="model-name">{{ model.name }}</span>
                <span v-if="!model.available" class="model-status">(未配置)</span>
              </div>
            </el-option>
          </el-option-group>
          <el-option-group label="自定义">
            <el-option label="输入API" value="custom-api">
              <div class="model-option">
                <span class="model-name">输入API</span>
              </div>
            </el-option>
          </el-option-group>
        </el-select>
      </div>
      <div class="current-model-info">
        <span class="current-model">
          当前: {{ getCurrentModelInfo.name }}
        </span>
      </div>
    </div>

    <div class="flow-panel-content">
      <div class="fixed-flow-routes">
        <!-- 只显示当前运行的流程步骤 -->

        <!-- Dify风格流程图：卡片+连线 -->
        <!-- Dify风格流程图：默认空，执行时动态添加节点 -->
        <div class="dify-flow">
          <div class="dify-flow-steps">
            <template v-for="(step, index) in executedSteps" :key="index">
              <div :class="['dify-step-card', step.status]">
                <div class="dify-step-title">{{ step.title }}</div>
                <div class="dify-step-desc">
                  {{ step.description }}
                  <template v-if="step.title === '是否进行循环'">
                    <span style="color:#10b981;font-size:13px;font-weight:600;display:block;margin-top:2px;">
                      循环：{{ step.nextLoop && step.nextLoop.length > 0 ? '是' : '否' }}
                    </span>
                  </template>
                  <span v-if="step.toolName" style="color:#3b82f6;font-size:12px;font-weight:500;display:block;margin-top:2px;">工具：{{ step.toolName }}</span>
                </div>
                <div class="dify-step-status">
                  <el-icon v-if="step.status === 'active'" class="loading"><Loading /></el-icon>
                  <el-icon v-else-if="step.status === 'completed'" class="completed"><CircleCheck /></el-icon>
                  <el-icon v-else class="pending"><Clock /></el-icon>
                </div>
              </div>
              <svg v-if="index < executedSteps.length - 1" class="dify-flow-line" width="40" height="40">
                <line x1="20" y1="0" x2="20" y2="40" stroke="#3b82f6" stroke-width="2" />
              </svg>
            </template>
            <!-- 无已执行步骤时不显示任何内容 -->
            <template v-if="executedSteps.length === 0"></template>
          </div>
        </div>
      </div>
    </div>
  </div>

  <!-- 自定义API配置对话框 -->
  <el-dialog v-model="showCustomApiDialog" title="配置自定义API" width="500px" :before-close="cancelCustomApi">
    <el-form :model="customApiForm" label-width="120px">
      <el-form-item label="API提供商" required>
        <el-select v-model="customApiForm.provider" placeholder="选择API提供商" style="width: 100%">
          <el-option v-for="provider in apiProviders" :key="provider.name" :label="provider.name"
            :value="provider.name" />
        </el-select>
      </el-form-item>
      <el-form-item label="API Key" required>
        <el-input v-model="customApiForm.apiKey" type="password" placeholder="请输入API密钥" show-password clearable />
      </el-form-item>
      <el-form-item label="模型名称" required>
        <el-select v-if="providerModels.length > 0" v-model="customApiForm.modelName" placeholder="选择模型"
          style="width: 100%" filterable allow-create>
          <el-option v-for="model in providerModels" :key="model" :label="model" :value="model" />
        </el-select>
        <el-input v-else v-model="customApiForm.modelName" placeholder="输入模型名称" clearable />
      </el-form-item>

      <!-- 自定义API URL输入 (仅当选择Custom提供商时显示) -->
      <el-form-item v-if="customApiForm.provider === 'Custom'" label="API URL" required>
        <el-input v-model="customApiForm.customApiUrl" placeholder="例如: https://api.example.com/v1" clearable />
      </el-form-item>

      <div v-if="selectedProvider.baseUrl" class="api-info">
        <el-text type="info">API地址: {{ selectedProvider.baseUrl }}</el-text>
      </div>
      <div v-else-if="customApiForm.provider === 'Custom'" class="api-info">
        <el-text type="warning">请输入自定义API URL</el-text>
      </div>
    </el-form>
    <template #footer>
      <div class="dialog-footer">
        <el-button @click="cancelCustomApi">取消</el-button>
        <el-button type="primary" @click="handleCustomApiSubmit">确定</el-button>
      </div>
    </template>
  </el-dialog>
</template>

<style lang="scss" scoped>
// Dify风格流程图样式
.dify-flow {
  width: 100%;
  display: flex;
  justify-content: center;
  align-items: flex-start;
  padding: 24px 0;
}
.dify-flow-steps {
  display: flex;
  flex-direction: column;
  align-items: center;
}
.dify-step-card {
  background: #fff;
  border: 2px solid #3b82f6;
  border-radius: 12px;
  box-shadow: 0 2px 8px rgba(59,130,246,0.08);
  padding: 16px 24px;
  margin: 0 0 0 0;
  min-width: 180px;
  max-width: 260px;
  text-align: center;
  position: relative;
  z-index: 1;
  transition: border-color 0.2s;
}
.dify-step-card.pending {
  border-color: #9ca3af;
}
.dify-step-card.active {
  border-color: #3b82f6;
  box-shadow: 0 4px 16px rgba(59,130,246,0.15);
}
.dify-step-card.completed {
  border-color: #10b981;
}
.dify-step-title {
  font-size: 15px;
  font-weight: 600;
  color: #374151;
  margin-bottom: 6px;
}
.dify-step-desc {
  font-size: 12px;
  color: #6b7280;
  margin-bottom: 10px;
}
.dify-step-status {
  margin-top: 4px;
  .el-icon {
    font-size: 18px;
    vertical-align: middle;
    &.loading { color: #3b82f6; animation: rotating 1s linear infinite; }
    &.completed { color: #10b981; }
    &.pending { color: #9ca3af; }
  }
}
.dify-flow-line {
  display: block;
  margin: -8px 0 0 0;
  z-index: 0;
}
// --- Flow Panel Styles ---
.flow-panel {
  width: 320px;
  flex-shrink: 0;
  background: #ffffff;
  border-left: 1px solid #e5e7eb;
  transition: width 0.3s ease;
  overflow: hidden;
  display: flex;
  flex-direction: column;

  &.is-closed {
    width: 0;
  }
}

.flow-panel-header {
  display: flex;
  align-items: center;
  justify-content: space-between;
  padding: 8px 12px;
  border-bottom: 1px solid #e5e7eb;
  background: #f8fafc;
  flex-shrink: 0;

  .panel-title {
    display: flex;
    align-items: center;
    gap: 4px;
    font-weight: 600;
    color: #374151;
    font-size: 12px;
  }

  .header-actions {
    display: flex;
    align-items: center;
    gap: 4px;
  }

  .force-complete-btn {
    color: #f59e0b;
    padding: 2px 6px;
    font-size: 10px;

    &:hover {
      color: #d97706;
      background-color: #fef3c7;
    }
  }

  .toggle-btn {
    color: #6b7280;
    padding: 2px;
    border-radius: 3px;
    transition: all 0.2s ease;

    &:hover {
      color: #374151;
      background-color: #e5e7eb;
    }
  }
}

.flow-panel-content {
  flex: 1;
  overflow-y: auto;
  padding: 8px 12px;

  &::-webkit-scrollbar {
    width: 6px;
  }

  &::-webkit-scrollbar-track {
    background: #f1f1f1;
    border-radius: 3px;
  }

  &::-webkit-scrollbar-thumb {
    background: #c1c1c1;
    border-radius: 3px;

    &:hover {
      background: #a8a8a8;
    }
  }
}

// --- Model Config Styles ---
.model-config-section {
  padding: 8px 12px;
  border-bottom: 1px solid #e5e7eb;
  background: #fafafa;

  .config-header {
    margin-bottom: 8px;

    .config-title {
      display: flex;
      align-items: center;
      gap: 4px;
      font-size: 12px;
      font-weight: 600;
      color: #374151;
    }
  }

  .model-selector {
    margin-bottom: 6px;

    .model-select {
      width: 100%;

      :deep(.el-input) {
        height: 28px;

        .el-input__inner {
          font-size: 11px;
          height: 28px;
          line-height: 28px;
          padding: 0 8px;
        }
      }

      :deep(.el-select__popper) {
        .el-option-group__title {
          font-size: 10px;
          padding: 4px 8px;
          color: #6b7280;
          font-weight: 600;
        }
      }
    }
  }

  .model-option {
    display: flex;
    justify-content: space-between;
    align-items: center;
    width: 100%;

    .model-name {
      font-size: 11px;
      color: #374151;
      flex: 1;
    }

    .model-provider {
      font-size: 9px;
      color: #9ca3af;
      background: #f3f4f6;
      padding: 1px 4px;
      border-radius: 3px;
      margin-left: 8px;
    }

    .model-status {
      font-size: 9px;
      color: #ef4444;
      font-style: italic;
    }
  }

  .current-model-info {
    .current-model {
      font-size: 10px;
      color: #10b981;
      font-weight: 500;
      background: #f0fdf4;
      padding: 2px 6px;
      border-radius: 3px;
      border: 1px solid #bbf7d0;
      display: inline-block;
      width: 100%;
      text-align: center;
    }
  }
}

// --- Fixed Flow Routes Styles ---
.fixed-flow-routes {
  padding: 0;

  .route-selector {
    padding: 12px;
    border-bottom: 1px solid #e5e7eb;
    background: #f8fafc;

    .route-info {
      display: flex;
      align-items: center;
      gap: 6px;
      margin-bottom: 8px;
      font-size: 11px;
      color: #6b7280;

      .route-label {
        flex: 1;
        font-weight: 500;
      }

      .manual-toggle {
        padding: 2px 4px;
        font-size: 10px;
        color: #6b7280;

        &:hover {
          color: #3b82f6;
          background-color: #eff6ff;
        }
      }
    }

    .el-radio-group {
      width: 100%;
      margin-bottom: 6px;

      .el-radio-button {
        flex: 1;

        :deep(.el-radio-button__inner) {
          width: 100%;
          font-size: 11px;
          padding: 6px 8px;
          border-radius: 6px;

          &:disabled {
            background-color: #f3f4f6;
            border-color: #d1d5db;
            color: #6b7280;
          }
        }

        &.is-active :deep(.el-radio-button__inner) {
          background-color: #3b82f6;
          border-color: #3b82f6;
          color: white;
        }
      }
    }

    .route-description {
      .route-reason {
        font-size: 10px;
        color: #3b82f6;
        font-weight: 500;
        display: block;
        margin-bottom: 2px;
      }

      .route-desc {
        font-size: 10px;
        color: #9ca3af;
        font-style: italic;
      }
    }
  }

  .flow-route {
    padding: 12px;

    .route-title {
      font-size: 12px;
      font-weight: 600;
      color: #374151;
      margin: 0 0 12px 0;
      padding: 6px 8px;
      background: #f3f4f6;
      border-radius: 6px;
      border-left: 3px solid #3b82f6;
    }

    .flow-steps {
      .flow-step {
        display: flex;
        align-items: center;
        padding: 8px 0;
        border-bottom: 1px solid #f1f5f9;
        transition: all 0.3s ease;

        &:last-child {
          border-bottom: none;
        }

        &.pending {
          opacity: 0.6;

          .step-number {
            background: #e5e7eb;
            color: #6b7280;
          }
        }

        &.active {
          background: #eff6ff;
          border-radius: 6px;
          padding: 8px;
          margin: 2px 0;

          .step-number {
            background: #3b82f6;
            color: white;
            animation: pulse 1.5s infinite;
          }

          .step-title {
            color: #1e40af;
            font-weight: 600;
          }
        }

        &.completed {
          .step-number {
            background: #10b981;
            color: white;
          }

          .step-title {
            color: #059669;
            font-weight: 500;
          }
        }

        .step-number {
          width: 20px;
          height: 20px;
          border-radius: 50%;
          background: #e5e7eb;
          color: #6b7280;
          display: flex;
          align-items: center;
          justify-content: center;
          font-size: 10px;
          font-weight: 600;
          flex-shrink: 0;
          margin-right: 8px;
          transition: all 0.3s ease;
        }

        .step-content {
          flex: 1;
          min-width: 0;

          .step-title {
            font-size: 11px;
            font-weight: 500;
            color: #374151;
            margin-bottom: 2px;
          }

          .step-description {
            font-size: 10px;
            color: #6b7280;
            line-height: 1.3;
          }
        }

        .step-status {
          margin-left: 8px;
          flex-shrink: 0;

          .el-icon {
            font-size: 14px;

            &.loading {
              color: #3b82f6;
              animation: rotating 1s linear infinite;
            }

            &.completed {
              color: #10b981;
            }

            &.pending {
              color: #9ca3af;
            }
          }
        }
      }
    }
  }
}

// 自定义API对话框样式
.api-info {
  margin-top: 8px;
  padding: 8px 12px;
  background: #f5f7fa;
  border-radius: 4px;
  border-left: 3px solid #409eff;
}
</style><|MERGE_RESOLUTION|>--- conflicted
+++ resolved
@@ -1,7 +1,102 @@
-// 扩展 FlowRoute 类型，支持 nextLoop 和 toolName 字段
-type FlowRouteEx = FlowRoute & { nextLoop?: FlowRouteEx[]; toolName?: string };
-type FlowRouteEx = FlowRoute & { nextLoop?: FlowRouteEx[]; toolName?: string };
 <script setup lang="ts">
+import { useModelStore } from '@/stores/model';
+import type { FlowPanel, FlowRoute, FlowStep, LLMModel } from '@/types';
+import { CircleCheck, Clock, DArrowRight, Loading, Monitor, Setting } from '@element-plus/icons-vue';
+import { ElButton, ElDialog, ElForm, ElFormItem, ElIcon, ElInput, ElMessage, ElOption, ElOptionGroup, ElSelect, ElText } from 'element-plus';
+import { computed, onMounted, ref } from 'vue';
+
+const modelStore = useModelStore();
+
+// 控制流程图面板的显示/隐藏
+const isFlowPanelOpen = defineModel<boolean>("isFlowPanelOpen", { required: true });
+
+// 固定路线配置
+const selectedRoute = ref<string>('route1'); // 当前选中的路线
+const currentRouteReason = ref<string>(''); // 当前路线选择的原因
+
+// 路线1：生成总体报告的步骤
+const route1Steps = ref<FlowRoute[]>([
+  { title: '用户输入', description: '接收用户的查询请求', status: 'pending' },
+  { title: 'AI分析处理', description: '智能分析用户需求和数据', status: 'pending' },
+  { title: '生成报告', description: '生成完整的数据分析报告', status: 'pending' }
+]);
+
+// 路线2：其他处理的步骤
+const route2Steps = ref<FlowRoute[]>([
+  { title: '用户输入', description: '接收用户的查询请求', status: 'pending', toolName: '' },
+  { title: 'AI分析处理', description: '智能分析用户需求', status: 'pending', toolName: '' },
+  { title: '判断执行工具', description: '分析并选择合适的处理工具', status: 'pending', toolName: '' },
+  { title: '调用执行工具', description: '执行相应的数据处理工具', status: 'pending', toolName: '' },
+  { title: '是否进行循环', description: '判断是否需要继续处理', status: 'pending', nextLoop: [], toolName: '' }
+]);
+
+// 流程图相关状态 (保留原有的flowSteps以兼容现有代码)
+const flowSteps = ref<FlowStep[]>([]);
+
+// 模型配置相关状态
+const storeAvailableModels = computed(() => modelStore.availableModels);
+
+// 自定义API相关状态
+const showCustomApiDialog = ref(false);
+const customApiForm = ref({
+  provider: '',  // 选择的提供商
+  apiKey: '',
+  modelName: '',
+  customApiUrl: ''  // 自定义API URL
+});
+
+// 预设的API提供商配置
+const apiProviders = [
+  {
+    name: 'OpenAI',
+    baseUrl: 'https://api.openai.com/v1',
+    models: ['gpt-4', 'gpt-3.5-turbo', 'gpt-4-turbo']
+  },
+  {
+    name: 'Google',
+    baseUrl: 'https://generativelanguage.googleapis.com/v1beta',
+    models: ['gemini-2.0-flash', 'gemini-1.5-pro']
+  },
+  {
+    name: 'DeepSeek',
+    baseUrl: 'https://api.deepseek.com/v1',
+    models: ['deepseek-chat', 'deepseek-reasoner']
+  },
+  {
+    name: 'Anthropic',
+    baseUrl: 'https://api.anthropic.com/v1',
+    models: ['claude-3-sonnet', 'claude-3-opus', 'claude-3-haiku']
+  },
+  {
+    name: 'Custom',
+    baseUrl: '',
+    models: []
+  }
+];
+
+const selectedProvider = computed(() => {
+  return apiProviders.find(p => p.name === customApiForm.value.provider) || apiProviders[0];
+});
+
+const providerModels = computed(() => {
+  return selectedProvider.value.models;
+});
+
+const selectedModel = computed({
+  get: () => modelStore.selectedModel?.id || 'gemini-2.0-flash',
+  set: (value: string) => {
+    if (value === 'custom-api') {
+      // 显示自定义API对话框
+      showCustomApiDialog.value = true;
+      return;
+    }
+    const model = storeAvailableModels.value.find(m => m.id === value);
+    if (model) {
+      modelStore.setSelectedModel(model);
+    }
+  }
+});
+
 // 只显示已执行的步骤（直接暴露给模板）
 // 动态流程节点，支持循环追加
 const executedSteps = computed(() => {
@@ -37,116 +132,6 @@
     return steps;
   }
 });
-import { useModelStore } from '@/stores/model';
-<<<<<<< HEAD
-import type { FlowPanel, FlowRoute, FlowStep, LLMModel } from '@/types';
-=======
-import type { FlowStep, FlowPanel, LLMModel } from '@/types';
-// 扩展 FlowRoute 类型，支持 nextLoop
-// 扩展 FlowRoute 类型，支持 nextLoop 和 toolName 字段
-type FlowRouteEx = {
-  title: string;
-  description: string;
-  status: 'pending' | 'active' | 'completed' | 'error';
-  nextLoop?: FlowRouteEx[];
-  toolName?: string;
-};
->>>>>>> f56e1a51
-import { CircleCheck, Clock, DArrowRight, Edit, Loading, Monitor, Setting } from '@element-plus/icons-vue';
-import { ElButton, ElDialog, ElForm, ElFormItem, ElIcon, ElInput, ElMessage, ElOption, ElOptionGroup, ElRadioButton, ElRadioGroup, ElSelect, ElTag, ElText } from 'element-plus';
-import { computed, onMounted, ref } from 'vue';
-
-const modelStore = useModelStore();
-
-// 控制流程图面板的显示/隐藏
-const isFlowPanelOpen = defineModel<boolean>("isFlowPanelOpen", { required: true });
-
-// 固定路线配置
-const selectedRoute = ref<string>('route1'); // 当前选中的路线
-const currentRouteReason = ref<string>(''); // 当前路线选择的原因
-
-// 路线1：生成总体报告的步骤
-const route1Steps = ref<FlowRouteEx[]>([
-  { title: '用户输入', description: '接收用户的查询请求', status: 'pending' },
-  { title: 'AI分析处理', description: '智能分析用户需求和数据', status: 'pending' },
-  { title: '生成报告', description: '生成完整的数据分析报告', status: 'pending' }
-]);
-
-// 路线2：其他处理的步骤
-const route2Steps = ref<FlowRouteEx[]>([
-  { title: '用户输入', description: '接收用户的查询请求', status: 'pending', toolName: '' },
-  { title: 'AI分析处理', description: '智能分析用户需求', status: 'pending', toolName: '' },
-  { title: '判断执行工具', description: '分析并选择合适的处理工具', status: 'pending', toolName: '' },
-  { title: '调用执行工具', description: '执行相应的数据处理工具', status: 'pending', toolName: '' },
-  { title: '是否进行循环', description: '判断是否需要继续处理', status: 'pending', nextLoop: [], toolName: '' }
-]);
-
-// 流程图相关状态 (保留原有的flowSteps以兼容现有代码)
-const flowSteps = ref<FlowStep[]>([]);
-
-// 模型配置相关状态
-const storeAvailableModels = computed(() => modelStore.availableModels);
-
-// 自定义API相关状态
-const showCustomApiDialog = ref(false);
-const customApiForm = ref({
-  provider: '',  // 选择的提供商
-  apiKey: '',
-  modelName: '',
-  customApiUrl: ''  // 自定义API URL
-});
-
-// 预设的API提供商配置
-const apiProviders = [
-  {
-    name: 'OpenAI',
-    baseUrl: 'https://api.openai.com/v1',
-    models: ['gpt-4', 'gpt-3.5-turbo', 'gpt-4-turbo']
-  },
-  {
-    name: 'Google',
-    baseUrl: 'https://generativelanguage.googleapis.com/v1beta',
-    models: ['gemini-2.0-flash', 'gemini-1.5-pro']
-  },
-  {
-    name: 'DeepSeek',
-    baseUrl: 'https://api.deepseek.com/v1',
-    models: ['deepseek-chat', 'deepseek-reasoner']
-  },
-  {
-    name: 'Anthropic',
-    baseUrl: 'https://api.anthropic.com/v1',
-    models: ['claude-3-sonnet', 'claude-3-opus', 'claude-3-haiku']
-  },
-  {
-    name: 'Custom',
-    baseUrl: '',
-    models: []
-  }
-];
-
-const selectedProvider = computed(() => {
-  return apiProviders.find(p => p.name === customApiForm.value.provider) || apiProviders[0];
-});
-
-const providerModels = computed(() => {
-  return selectedProvider.value.models;
-});
-
-const selectedModel = computed({
-  get: () => modelStore.selectedModel?.id || 'gemini-2.0-flash',
-  set: (value: string) => {
-    if (value === 'custom-api') {
-      // 显示自定义API对话框
-      showCustomApiDialog.value = true;
-      return;
-    }
-    const model = storeAvailableModels.value.find(m => m.id === value);
-    if (model) {
-      modelStore.setSelectedModel(model);
-    }
-  }
-});
 
 // 流程图管理方法
 const addFlowStep = (step: Omit<FlowStep, 'id' | 'timestamp'>) => {
@@ -277,7 +262,7 @@
 
 // 按提供商分组模型
 const getProviderGroups = () => {
-  const groups: { name: string; models: LLMModel[] }[] = [];
+  const groups: { name: string; models: LLMModel[]; }[] = [];
   const providers = new Set(storeAvailableModels.value.map(m => m.provider));
 
   providers.forEach(provider => {
@@ -302,14 +287,14 @@
 
 // 重置所有路线步骤状态
 const resetAllSteps = () => {
-  route1Steps.value.forEach((step: FlowRouteEx) => {
+  route1Steps.value.forEach((step: FlowRoute) => {
     step.status = 'pending';
     // 清除工具名称
     if (step.toolName) {
       step.toolName = '';
     }
   });
-  route2Steps.value.forEach((step: FlowRouteEx) => {
+  route2Steps.value.forEach((step: FlowRoute) => {
     step.status = 'pending';
     // 清除工具名称
     if (step.toolName) {
@@ -348,41 +333,41 @@
     if (route2Steps.value[stepIndex].title === '是否进行循环' && status === 'completed') {
       // 检查状态消息，判断是否需要进行循环
       const needLoop = currentStatusMessage.value.includes('需要循环') ||
-                       currentStatusMessage.value.includes('循环：是') ||
-                       currentStatusMessage.value.includes('继续执行下一个工具');
+        currentStatusMessage.value.includes('循环：是') ||
+        currentStatusMessage.value.includes('继续执行下一个工具');
 
       console.log(`[流程图] 是否循环判断: ${needLoop}`, currentStatusMessage.value);
 
       // 只有当确定需要循环时才添加循环节点
       if (needLoop) {
         // 只追加一次循环节点，且工具名与左侧对话栏一致
-      if (!route2Steps.value[stepIndex].nextLoop || route2Steps.value[stepIndex].nextLoop.length === 0) {
-        let toolName = route2Steps.value[3]?.toolName;
-
-        // 旧的调用执行工具节点直接设为 completed
-        if (route2Steps.value[3]) {
-          route2Steps.value[3].status = 'completed';
-        }
-        // 追加新的循环节点，反映工具运行状况（只有新节点显示 active）
-        // 将工具名称分开显示，找到下一个要执行的工具
-        const toolsList = toolName ? toolName.split(', ') : [];
-        // 这里用单个工具名来表示当前或下一个要执行的工具
-        const nextTool = toolsList.length > 0 ? toolsList[toolsList.length - 1] : toolName;
-
-        route2Steps.value[stepIndex].nextLoop = [
-          {
-            title: '调用执行工具',
-            description: `执行相应的数据处理工具（循环）：${nextTool}`,
-            status: 'active',
-            toolName: nextTool
-          }
-        ];
-      } else {
-        // 如果已存在循环节点，确保旧节点不是 active
-        if (route2Steps.value[3] && route2Steps.value[3].status === 'active') {
-          route2Steps.value[3].status = 'completed';
-        }
-      }
+        if (!route2Steps.value[stepIndex].nextLoop || route2Steps.value[stepIndex].nextLoop.length === 0) {
+          let toolName = route2Steps.value[3]?.toolName;
+
+          // 旧的调用执行工具节点直接设为 completed
+          if (route2Steps.value[3]) {
+            route2Steps.value[3].status = 'completed';
+          }
+          // 追加新的循环节点，反映工具运行状况（只有新节点显示 active）
+          // 将工具名称分开显示，找到下一个要执行的工具
+          const toolsList = toolName ? toolName.split(', ') : [];
+          // 这里用单个工具名来表示当前或下一个要执行的工具
+          const nextTool = toolsList.length > 0 ? toolsList[toolsList.length - 1] : toolName;
+
+          route2Steps.value[stepIndex].nextLoop = [
+            {
+              title: '调用执行工具',
+              description: `执行相应的数据处理工具（循环）：${nextTool}`,
+              status: 'active',
+              toolName: nextTool
+            }
+          ];
+        } else {
+          // 如果已存在循环节点，确保旧节点不是 active
+          if (route2Steps.value[3] && route2Steps.value[3].status === 'active') {
+            route2Steps.value[3].status = 'completed';
+          }
+        }
       } else {
         // 不需要循环，确保 nextLoop 为空数组
         route2Steps.value[stepIndex].nextLoop = [];
@@ -394,13 +379,13 @@
     if (status === 'completed') {
       if (selectedRoute.value === 'route2') {
         // 主流程节点
-        route2Steps.value.forEach((step: FlowRouteEx) => {
+        route2Steps.value.forEach((step: FlowRoute) => {
           if (step.status === 'active') step.status = 'completed';
         });
         // 循环追加的节点
-        route2Steps.value.forEach((step: FlowRouteEx) => {
+        route2Steps.value.forEach((step: FlowRoute) => {
           if (step.nextLoop && step.nextLoop.length > 0) {
-            step.nextLoop.forEach((loopStep: FlowRouteEx) => {
+            step.nextLoop.forEach((loopStep: FlowRoute) => {
               if (loopStep.status === 'active') loopStep.status = 'completed';
             });
           }
@@ -423,30 +408,10 @@
   console.log(`[流程图调试] ${message}`);
   console.log('当前路线:', selectedRoute.value);
   if (selectedRoute.value === 'route1') {
-    console.log('路线1状态:', route1Steps.value.map((step: FlowRouteEx) => `${step.title}: ${step.status}`));
+    console.log('路线1状态:', route1Steps.value.map((step: FlowRoute) => `${step.title}: ${step.status}`));
   } else {
-    console.log('路线2状态:', route2Steps.value.map((step: FlowRouteEx) => `${step.title}: ${step.status}`));
-  }
-};
-
-// 测试智能路线选择功能
-const testRouteSelection = () => {
-  const testCases = [
-    "生成完整报告",
-    "创建数据分析报告",
-    "给我一个综合分析",
-    "绘制相关性热力图",
-    "计算统计信息",
-    "分析数据质量"
-  ];
-
-  console.log('=== 智能路线选择测试 ===');
-  testCases.forEach(testCase => {
-    const route = selectRouteAutomatically(testCase);
-    const reason = getRouteSelectionReason(testCase, route);
-    console.log(`输入: "${testCase}" -> 路线: ${route} (${reason})`);
-  });
-  console.log('=== 测试完成 ===');
+    console.log('路线2状态:', route2Steps.value.map((step: FlowRoute) => `${step.title}: ${step.status}`));
+  }
 };
 
 // 智能路线选择函数
@@ -551,26 +516,12 @@
   return newRoute;
 };
 
-// 手动切换路线
-const toggleRouteManually = () => {
-  const currentRoute = selectedRoute.value;
-  const newRoute = currentRoute === 'route1' ? 'route2' : 'route1';
-
-  selectedRoute.value = newRoute;
-  resetAllSteps();
-
-  console.log(`[手动路线切换] ${currentRoute} -> ${newRoute}`);
-  logRouteStatus(`手动切换路线到: ${newRoute}`);
-
-  ElMessage.info(`已手动切换到路线: ${newRoute === 'route1' ? '生成总体报告' : '调用工具分析'}`);
-};
-
 // 检查是否有活跃步骤
 const hasActiveSteps = computed(() => {
   if (selectedRoute.value === 'route1') {
-    return route1Steps.value.some((step: FlowRouteEx) => step.status === 'active');
+    return route1Steps.value.some((step: FlowRoute) => step.status === 'active');
   } else {
-    return route2Steps.value.some((step: FlowRouteEx) => step.status === 'active');
+    return route2Steps.value.some((step: FlowRoute) => step.status === 'active');
   }
 });
 
@@ -579,13 +530,13 @@
   console.log('用户强制完成流程');
 
   if (selectedRoute.value === 'route1') {
-    route1Steps.value.forEach((step: FlowRouteEx) => {
+    route1Steps.value.forEach((step: FlowRoute) => {
       if (step.status === 'active' || step.status === 'pending') {
         step.status = 'completed';
       }
     });
   } else {
-    route2Steps.value.forEach((step: FlowRouteEx) => {
+    route2Steps.value.forEach((step: FlowRoute) => {
       if (step.status === 'active' || step.status === 'pending') {
         step.status = 'completed';
       }
@@ -611,9 +562,6 @@
 // --- Lifecycle Hooks ---
 onMounted(async () => {
   await modelStore.fetchAvailableModels(); // 获取可用模型
-
-  // 运行路线选择测试
-  // testRouteSelection()
 
   // 初始化模型配置
   addFlowStep({
@@ -703,12 +651,20 @@
                       循环：{{ step.nextLoop && step.nextLoop.length > 0 ? '是' : '否' }}
                     </span>
                   </template>
-                  <span v-if="step.toolName" style="color:#3b82f6;font-size:12px;font-weight:500;display:block;margin-top:2px;">工具：{{ step.toolName }}</span>
+                  <span v-if="step.toolName"
+                    style="color:#3b82f6;font-size:12px;font-weight:500;display:block;margin-top:2px;">工具：{{
+                      step.toolName }}</span>
                 </div>
                 <div class="dify-step-status">
-                  <el-icon v-if="step.status === 'active'" class="loading"><Loading /></el-icon>
-                  <el-icon v-else-if="step.status === 'completed'" class="completed"><CircleCheck /></el-icon>
-                  <el-icon v-else class="pending"><Clock /></el-icon>
+                  <el-icon v-if="step.status === 'active'" class="loading">
+                    <Loading />
+                  </el-icon>
+                  <el-icon v-else-if="step.status === 'completed'" class="completed">
+                    <CircleCheck />
+                  </el-icon>
+                  <el-icon v-else class="pending">
+                    <Clock />
+                  </el-icon>
                 </div>
               </div>
               <svg v-if="index < executedSteps.length - 1" class="dify-flow-line" width="40" height="40">
@@ -773,16 +729,18 @@
   align-items: flex-start;
   padding: 24px 0;
 }
+
 .dify-flow-steps {
   display: flex;
   flex-direction: column;
   align-items: center;
 }
+
 .dify-step-card {
   background: #fff;
   border: 2px solid #3b82f6;
   border-radius: 12px;
-  box-shadow: 0 2px 8px rgba(59,130,246,0.08);
+  box-shadow: 0 2px 8px rgba(59, 130, 246, 0.08);
   padding: 16px 24px;
   margin: 0 0 0 0;
   min-width: 180px;
@@ -792,42 +750,61 @@
   z-index: 1;
   transition: border-color 0.2s;
 }
+
 .dify-step-card.pending {
   border-color: #9ca3af;
 }
+
 .dify-step-card.active {
   border-color: #3b82f6;
-  box-shadow: 0 4px 16px rgba(59,130,246,0.15);
-}
+  box-shadow: 0 4px 16px rgba(59, 130, 246, 0.15);
+}
+
 .dify-step-card.completed {
   border-color: #10b981;
 }
+
 .dify-step-title {
   font-size: 15px;
   font-weight: 600;
   color: #374151;
   margin-bottom: 6px;
 }
+
 .dify-step-desc {
   font-size: 12px;
   color: #6b7280;
   margin-bottom: 10px;
 }
+
 .dify-step-status {
   margin-top: 4px;
+
   .el-icon {
     font-size: 18px;
     vertical-align: middle;
-    &.loading { color: #3b82f6; animation: rotating 1s linear infinite; }
-    &.completed { color: #10b981; }
-    &.pending { color: #9ca3af; }
-  }
-}
+
+    &.loading {
+      color: #3b82f6;
+      animation: rotating 1s linear infinite;
+    }
+
+    &.completed {
+      color: #10b981;
+    }
+
+    &.pending {
+      color: #9ca3af;
+    }
+  }
+}
+
 .dify-flow-line {
   display: block;
   margin: -8px 0 0 0;
   z-index: 0;
 }
+
 // --- Flow Panel Styles ---
 .flow-panel {
   width: 320px;
