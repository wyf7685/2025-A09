from pathlib import Path
from typing import TYPE_CHECKING

import pandas as pd
from dotenv import load_dotenv

from app.agent import DataAnalyzerAgent
from app.chain import get_chat_model
from app.chain.general_analysis import GeneralSummary, GeneralSummaryInput
from app.chain.llm import get_llm, rate_limiter
from app.log import logger
from app.utils import format_overview
<<<<<<< HEAD

if TYPE_CHECKING:
    from langchain_core.messages import AIMessage

load_dotenv()
=======
from app.other_tools import create_dataframe_tools

load_dotenv()


SYSTEM_PROMPT = """\
你是一位专业的数据分析师，擅长解决复杂的数据分析问题。请按照以下结构化方法分析数据：

1. 首先理解问题本质，确定分析目标
2. 设计分析步骤，将复杂问题拆解为可执行的子任务
3. **针对每个子任务，请优先使用并调用提供的专用工具进行数据处理和分析。如果现有工具无法满足需求，再考虑生成通用Python代码。**
4. 对结果进行解释，确保分析内容专业、准确且有洞见

## 工具使用指南
- 你可以且应该在一次分析中多次调用工具
- 每次调用工具应解决一个明确的子任务，如数据探索、清洗、可视化等
- 根据前一步执行的结果调整后续分析步骤
- 避免在单次工具调用中完成所有分析任务，这通常会导致错误或不完整的结果


## 数据概览
{overview}

## 分析方法指南
- 数据清洗: 处理缺失值、异常值和重复数据
- 描述性统计: 计算均值、中位数、分布等基本统计量
- 可视化分析: 使用合适的图表展示数据分布和关系(生成的图表将直接展示给用户)
- 相关性分析: 探索变量之间的相互关系
- 时序分析: 对时间序列数据进行趋势和模式识别
- 聚类分析: 识别数据中的自然分组
- 异常检测: 使用统计方法或机器学习识别异常值
>>>>>>> 9fcb2f7b

def test_agent() -> None:
    # 读取数据
    df = pd.read_csv(Path("test.csv"), encoding="utf-8")

    # 速率限制
    limiter = rate_limiter(14)
    llm = limiter | get_llm()

    agent = DataAnalyzerAgent(df, llm, get_chat_model(), pre_model_hook=limiter)

<<<<<<< HEAD
=======
state_ta = TypeAdapter(dict[str, list[AnyMessage]])
def test_agent() -> None:
    df = pd.read_csv(Path("test.csv"), encoding="utf-8")
    analyzer, results = tool_analyzer(df, get_llm())

    other_tools = create_dataframe_tools(df) # 调用工厂函数获取工具列表
    agent = create_react_agent(
        model=get_chat_model(),
        tools=other_tools+[analyzer],  # 将数据分析工具和其他工具合并
        prompt=SYSTEM_PROMPT.format(overview=format_overview(df)),
        checkpointer=InMemorySaver(),
    )
    config = ensure_config({"configurable": {"thread_id": threading.get_ident()}})
>>>>>>> 9fcb2f7b
    state_file = Path("state.json")
    agent.load_state(state_file)

    while user_input := input(">>> ").strip():
        try:
            message: AIMessage = agent.invoke(user_input)
        except Exception:
            logger.exception("Agent 执行失败")
            continue
        logger.info(f"LLM 输出:\n{message.content}")
        # 保存 agent 状态
        agent.save_state(state_file)

    logger.info(f"models: {agent.trained_models}")
    logger.info(f"model_paths: {agent.saved_model_paths}")

    if input("是否执行总结? (y/n): ").strip().lower() == "y":
        summary, figures = GeneralSummary(llm).invoke(GeneralSummaryInput(format_overview(df), agent.execution_results))
        logger.info(f"总结报告:\n{summary}")
        logger.info(f"生成的图表数: {len(figures)}")


# 分析电弧炉运行数据中的异常值
# 分析能源消耗影响因素
# 建模预测电弧炉的能量消耗

if __name__ == "__main__":
    test_agent()<|MERGE_RESOLUTION|>--- conflicted
+++ resolved
@@ -1,5 +1,4 @@
 from pathlib import Path
-from typing import TYPE_CHECKING
 
 import pandas as pd
 from dotenv import load_dotenv
@@ -10,45 +9,8 @@
 from app.chain.llm import get_llm, rate_limiter
 from app.log import logger
 from app.utils import format_overview
-<<<<<<< HEAD
-
-if TYPE_CHECKING:
-    from langchain_core.messages import AIMessage
 
 load_dotenv()
-=======
-from app.other_tools import create_dataframe_tools
-
-load_dotenv()
-
-
-SYSTEM_PROMPT = """\
-你是一位专业的数据分析师，擅长解决复杂的数据分析问题。请按照以下结构化方法分析数据：
-
-1. 首先理解问题本质，确定分析目标
-2. 设计分析步骤，将复杂问题拆解为可执行的子任务
-3. **针对每个子任务，请优先使用并调用提供的专用工具进行数据处理和分析。如果现有工具无法满足需求，再考虑生成通用Python代码。**
-4. 对结果进行解释，确保分析内容专业、准确且有洞见
-
-## 工具使用指南
-- 你可以且应该在一次分析中多次调用工具
-- 每次调用工具应解决一个明确的子任务，如数据探索、清洗、可视化等
-- 根据前一步执行的结果调整后续分析步骤
-- 避免在单次工具调用中完成所有分析任务，这通常会导致错误或不完整的结果
-
-
-## 数据概览
-{overview}
-
-## 分析方法指南
-- 数据清洗: 处理缺失值、异常值和重复数据
-- 描述性统计: 计算均值、中位数、分布等基本统计量
-- 可视化分析: 使用合适的图表展示数据分布和关系(生成的图表将直接展示给用户)
-- 相关性分析: 探索变量之间的相互关系
-- 时序分析: 对时间序列数据进行趋势和模式识别
-- 聚类分析: 识别数据中的自然分组
-- 异常检测: 使用统计方法或机器学习识别异常值
->>>>>>> 9fcb2f7b
 
 def test_agent() -> None:
     # 读取数据
@@ -60,28 +22,12 @@
 
     agent = DataAnalyzerAgent(df, llm, get_chat_model(), pre_model_hook=limiter)
 
-<<<<<<< HEAD
-=======
-state_ta = TypeAdapter(dict[str, list[AnyMessage]])
-def test_agent() -> None:
-    df = pd.read_csv(Path("test.csv"), encoding="utf-8")
-    analyzer, results = tool_analyzer(df, get_llm())
-
-    other_tools = create_dataframe_tools(df) # 调用工厂函数获取工具列表
-    agent = create_react_agent(
-        model=get_chat_model(),
-        tools=other_tools+[analyzer],  # 将数据分析工具和其他工具合并
-        prompt=SYSTEM_PROMPT.format(overview=format_overview(df)),
-        checkpointer=InMemorySaver(),
-    )
-    config = ensure_config({"configurable": {"thread_id": threading.get_ident()}})
->>>>>>> 9fcb2f7b
     state_file = Path("state.json")
     agent.load_state(state_file)
 
     while user_input := input(">>> ").strip():
         try:
-            message: AIMessage = agent.invoke(user_input)
+            message = agent.invoke(user_input)
         except Exception:
             logger.exception("Agent 执行失败")
             continue
